--- conflicted
+++ resolved
@@ -6,19 +6,9 @@
 
 namespace AWS.Lambda.Powertools.Metrics.AspNetCore.Tests;
 
-<<<<<<< HEAD
-[Collection("Sequential")]
-=======
 [Collection("Metrics")]
->>>>>>> 807bead3
 public class MetricsFilterTests : IDisposable
 {
-    public void Dispose()
-    {
-        MetricsHelper.ResetColdStart();
-        MetricsAspect.ResetForTest();
-    }
-    
     private readonly IMetrics _metrics;
     private readonly EndpointFilterInvocationContext _context;
 
