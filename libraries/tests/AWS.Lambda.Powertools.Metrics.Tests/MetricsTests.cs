using System;
using System.Collections.Generic;
using Amazon.Lambda.Core;
using Amazon.Lambda.TestUtilities;
using AWS.Lambda.Powertools.Common;
using NSubstitute;
using Xunit;

namespace AWS.Lambda.Powertools.Metrics.Tests;

[Collection("Sequential")]
public class MetricsTests
{
    [Fact]
    public void Metrics_Set_Execution_Environment_Context()
    {
        // Arrange
        Metrics.ResetForTest();
        var assemblyName = "AWS.Lambda.Powertools.Metrics";
        var assemblyVersion = "1.0.0";

        var env = Substitute.For<IPowertoolsEnvironment>();
        env.GetAssemblyName(Arg.Any<Metrics>()).Returns(assemblyName);
        env.GetAssemblyVersion(Arg.Any<Metrics>()).Returns(assemblyVersion);

        var conf = new PowertoolsConfigurations(new SystemWrapper(env));

<<<<<<< HEAD
        var metrics = new Metrics(conf);
=======
        _ = new Metrics(conf);
>>>>>>> 475ade39

        // Assert
        env.Received(1).SetEnvironmentVariable(
            "AWS_EXECUTION_ENV", $"{Constants.FeatureContextIdentifier}/Metrics/{assemblyVersion}"
        );

        env.Received(1).GetEnvironmentVariable("AWS_EXECUTION_ENV");
    }

    [Fact]
<<<<<<< HEAD
    public void Before_With_Null_DefaultDimensions_Should_Not_Throw()
    {
        // Arrange
        MetricsAspect.ResetForTest();
        var metricsMock = Substitute.For<IMetrics>();
        var optionsMock = new MetricsOptions
        {
            CaptureColdStart = true,
            DefaultDimensions = null
        };
        metricsMock.Options.Returns(optionsMock);
        Metrics.UseMetricsForTests(metricsMock);

        var metricsAspect = new MetricsAspect();
        var method = typeof(MetricsTests).GetMethod(nameof(TestMethod));
        var trigger = new MetricsAttribute();

=======
    public void Before_When_RaiseOnEmptyMetricsNotSet_Should_Configure_Null()
    {
        // Arrange
        MetricsAspect.ResetForTest();
        var method = typeof(MetricsTests).GetMethod(nameof(TestMethod));
        var trigger = new MetricsAttribute();

        var metricsAspect = new MetricsAspect();

>>>>>>> 475ade39
        // Act
        metricsAspect.Before(
            this,
            "TestMethod",
            new object[] { new TestLambdaContext() },
            typeof(MetricsTests),
            method,
            typeof(void),
            new Attribute[] { trigger }
        );

        // Assert
<<<<<<< HEAD
        metricsMock.Received(1).PushSingleMetric(
            "ColdStart",
            1.0,
            MetricUnit.Count,
            Arg.Any<string>(),
            Arg.Any<string>(),
            null
        );
    }

    [Fact]
    public void Before_When_CaptureStartNotSet_Should_Not_Push_Metrics()
    {
        // Arrange
        MetricsAspect.ResetForTest();
        var metricsMock = Substitute.For<IMetrics>();
        var optionsMock = new MetricsOptions
        {
            CaptureColdStart = null
        };
        metricsMock.Options.Returns(optionsMock);
        Metrics.UseMetricsForTests(metricsMock);

        var metricsAspect = new MetricsAspect();
        var method = typeof(MetricsTests).GetMethod(nameof(TestMethod));
        var trigger = new MetricsAttribute();

        // Act
        metricsAspect.Before(
            this,
            "TestMethod",
            new object[] { new TestLambdaContext() },
            typeof(MetricsTests),
            method,
            typeof(void),
            new Attribute[] { trigger }
        );

        // Assert
        metricsMock.DidNotReceive().PushSingleMetric(
            Arg.Any<string>(),
            Arg.Any<double>(),
            Arg.Any<MetricUnit>(),
            Arg.Any<string>(),
            Arg.Any<string>(),
            Arg.Any<Dictionary<string, string>>()
        );
    }

    [Fact]
    public void Before_When_RaiseOnEmptyMetricsNotSet_Should_Configure_Null()
    {
        // Arrange
        MetricsAspect.ResetForTest();
        var method = typeof(MetricsTests).GetMethod(nameof(TestMethod));
        var trigger = new MetricsAttribute();

        var metricsAspect = new MetricsAspect();

        // Act
        metricsAspect.Before(
            this,
            "TestMethod",
            new object[] { new TestLambdaContext() },
            typeof(MetricsTests),
            method,
            typeof(void),
            new Attribute[] { trigger }
        );

        // Assert
        var metrics = Metrics.Instance;
        Assert.False(trigger.IsRaiseOnEmptyMetricsSet);
        Assert.False(metrics.Options.RaiseOnEmptyMetrics);
    }

    // Helper method for the tests
    internal void TestMethod(ILambdaContext context)
    {
=======
        var metrics = Metrics.Instance;
        Assert.False(trigger.IsRaiseOnEmptyMetricsSet);
        Assert.False(metrics.Options.RaiseOnEmptyMetrics);
    }

    // Helper method for the tests
    internal void TestMethod(ILambdaContext context)
    {
    }

    [Fact]
    public void When_Constructor_With_Null_Namespace_And_Service_Should_Not_Set()
    {
        // Arrange
        Substitute.For<IMetrics>();
        var powertoolsConfigMock = Substitute.For<IPowertoolsConfigurations>();
        powertoolsConfigMock.MetricsNamespace.Returns((string)null);
        powertoolsConfigMock.Service.Returns("service_undefined");

        // Act
        var metrics = new Metrics(powertoolsConfigMock);

        // Assert
        Assert.Null(metrics.GetNamespace());
        Assert.Null(metrics.Options.Service);
    }

    [Fact]
    public void When_AddMetric_With_EmptyKey_Should_ThrowArgumentNullException()
    {
        // Arrange
        Substitute.For<IMetrics>();
        var powertoolsConfigMock = Substitute.For<IPowertoolsConfigurations>();
        IMetrics metrics = new Metrics(powertoolsConfigMock);

        // Act & Assert
        var exception = Assert.Throws<ArgumentNullException>(() => metrics.AddMetric("", 1.0));
        Assert.Equal("key", exception.ParamName);
        Assert.Contains("'AddMetric' method requires a valid metrics key. 'Null' or empty values are not allowed.",
            exception.Message);
    }

    [Theory]
    [InlineData(null)]
    [InlineData("")]
    [InlineData(" ")]
    public void When_AddMetric_With_InvalidKey_Should_ThrowArgumentNullException(string key)
    {
        // Arrange
        // var metricsMock = Substitute.For<IMetrics>();
        var powertoolsConfigMock = Substitute.For<IPowertoolsConfigurations>();
        IMetrics metrics = new Metrics(powertoolsConfigMock);

        // Act & Assert
        var exception = Assert.Throws<ArgumentNullException>(() => metrics.AddMetric(key, 1.0));
        Assert.Equal("key", exception.ParamName);
        Assert.Contains("'AddMetric' method requires a valid metrics key. 'Null' or empty values are not allowed.",
            exception.Message);
    }

    [Fact]
    public void When_SetDefaultDimensions_With_InvalidKeyOrValue_Should_ThrowArgumentNullException()
    {
        // Arrange
        var powertoolsConfigMock = Substitute.For<IPowertoolsConfigurations>();
        IMetrics metrics = new Metrics(powertoolsConfigMock);

        var invalidDimensions = new Dictionary<string, string>
        {
            { "", "value" }, // empty key
            { "key", "" }, // empty value
            { " ", "value" }, // whitespace key
            { "key1", " " }, // whitespace value
            { "key2", null } // null value
        };

        // Act & Assert
        foreach (var dimension in invalidDimensions)
        {
            var dimensions = new Dictionary<string, string> { { dimension.Key, dimension.Value } };
            var exception = Assert.Throws<ArgumentNullException>(() => metrics.SetDefaultDimensions(dimensions));
            Assert.Equal("Key", exception.ParamName);
            Assert.Contains(
                "'SetDefaultDimensions' method requires a valid key pair. 'Null' or empty values are not allowed.",
                exception.Message);
        }
    }

    [Fact]
    public void When_PushSingleMetric_With_EmptyName_Should_ThrowArgumentNullException()
    {
        // Arrange
        var powertoolsConfigMock = Substitute.For<IPowertoolsConfigurations>();
        IMetrics metrics = new Metrics(powertoolsConfigMock);

        // Act & Assert
        var exception = Assert.Throws<ArgumentNullException>(() => metrics.PushSingleMetric("", 1.0, MetricUnit.Count));
        Assert.Equal("name", exception.ParamName);
        Assert.Contains(
            "'PushSingleMetric' method requires a valid metrics key. 'Null' or empty values are not allowed.",
            exception.Message);
    }

    [Theory]
    [InlineData(null)]
    [InlineData("")]
    [InlineData(" ")]
    public void When_PushSingleMetric_With_InvalidName_Should_ThrowArgumentNullException(string name)
    {
        // Arrange
        var powertoolsConfigMock = Substitute.For<IPowertoolsConfigurations>();
        IMetrics metrics = new Metrics(powertoolsConfigMock);

        // Act & Assert
        var exception =
            Assert.Throws<ArgumentNullException>(() => metrics.PushSingleMetric(name, 1.0, MetricUnit.Count));
        Assert.Equal("name", exception.ParamName);
        Assert.Contains(
            "'PushSingleMetric' method requires a valid metrics key. 'Null' or empty values are not allowed.",
            exception.Message);
    }


    [Fact]
    public void When_ColdStart_Should_Use_DefaultDimensions_From_Options()
    {
        // Arrange
        var options = new MetricsOptions
        {
            CaptureColdStart = true,
            Namespace = "dotnet-powertools-test",
            Service = "testService",
            DefaultDimensions = new Dictionary<string, string>
            {
                { "Environment", "Test" },
                { "Region", "us-east-1" }
            }
        };

        var conf = Substitute.For<IPowertoolsConfigurations>();
        var consoleWrapper = Substitute.For<IConsoleWrapper>();
        IMetrics metrics = new Metrics(conf, consoleWrapper: consoleWrapper, options: options);

        var context = new TestLambdaContext
        {
            FunctionName = "TestFunction"
        };

        // Act
        metrics.CaptureColdStartMetric(context);

        // Assert
        consoleWrapper.Received(1).WriteLine(
            Arg.Is<string>(s => s.Contains("\"CloudWatchMetrics\":[{\"Namespace\":\"dotnet-powertools-test\",\"Metrics\":[{\"Name\":\"ColdStart\",\"Unit\":\"Count\"}],\"Dimensions\":[[\"Environment\",\"Region\",\"FunctionName\"]]}]},\"Environment\":\"Test\",\"Region\":\"us-east-1\",\"FunctionName\":\"TestFunction\",\"ColdStart\":1}"))
        );
    }

    [Fact]
    public void When_ColdStart_And_DefaultDimensions_Is_Null_Should_Only_Add_Service_And_FunctionName()
    {
        // Arrange
        var options = new MetricsOptions
        {
            CaptureColdStart = true,
            Namespace = "dotnet-powertools-test",
            Service = "testService",
            DefaultDimensions = null
        };

        var conf = Substitute.For<IPowertoolsConfigurations>();
        var consoleWrapper = Substitute.For<IConsoleWrapper>();
        IMetrics metrics = new Metrics(conf, consoleWrapper: consoleWrapper, options: options);

        var context = new TestLambdaContext
        {
            FunctionName = "TestFunction"
        };

        // Act
        metrics.CaptureColdStartMetric(context);

        // Assert
        consoleWrapper.Received(1).WriteLine(
            Arg.Is<string>(s => s.Contains("\"CloudWatchMetrics\":[{\"Namespace\":\"dotnet-powertools-test\",\"Metrics\":[{\"Name\":\"ColdStart\",\"Unit\":\"Count\"}],\"Dimensions\":[[\"FunctionName\"]]}]},\"FunctionName\":\"TestFunction\",\"ColdStart\":1}"))
        );
>>>>>>> 475ade39
    }
}<|MERGE_RESOLUTION|>--- conflicted
+++ resolved
@@ -25,11 +25,7 @@
 
         var conf = new PowertoolsConfigurations(new SystemWrapper(env));
 
-<<<<<<< HEAD
-        var metrics = new Metrics(conf);
-=======
         _ = new Metrics(conf);
->>>>>>> 475ade39
 
         // Assert
         env.Received(1).SetEnvironmentVariable(
@@ -40,25 +36,6 @@
     }
 
     [Fact]
-<<<<<<< HEAD
-    public void Before_With_Null_DefaultDimensions_Should_Not_Throw()
-    {
-        // Arrange
-        MetricsAspect.ResetForTest();
-        var metricsMock = Substitute.For<IMetrics>();
-        var optionsMock = new MetricsOptions
-        {
-            CaptureColdStart = true,
-            DefaultDimensions = null
-        };
-        metricsMock.Options.Returns(optionsMock);
-        Metrics.UseMetricsForTests(metricsMock);
-
-        var metricsAspect = new MetricsAspect();
-        var method = typeof(MetricsTests).GetMethod(nameof(TestMethod));
-        var trigger = new MetricsAttribute();
-
-=======
     public void Before_When_RaiseOnEmptyMetricsNotSet_Should_Configure_Null()
     {
         // Arrange
@@ -68,7 +45,6 @@
 
         var metricsAspect = new MetricsAspect();
 
->>>>>>> 475ade39
         // Act
         metricsAspect.Before(
             this,
@@ -81,87 +57,6 @@
         );
 
         // Assert
-<<<<<<< HEAD
-        metricsMock.Received(1).PushSingleMetric(
-            "ColdStart",
-            1.0,
-            MetricUnit.Count,
-            Arg.Any<string>(),
-            Arg.Any<string>(),
-            null
-        );
-    }
-
-    [Fact]
-    public void Before_When_CaptureStartNotSet_Should_Not_Push_Metrics()
-    {
-        // Arrange
-        MetricsAspect.ResetForTest();
-        var metricsMock = Substitute.For<IMetrics>();
-        var optionsMock = new MetricsOptions
-        {
-            CaptureColdStart = null
-        };
-        metricsMock.Options.Returns(optionsMock);
-        Metrics.UseMetricsForTests(metricsMock);
-
-        var metricsAspect = new MetricsAspect();
-        var method = typeof(MetricsTests).GetMethod(nameof(TestMethod));
-        var trigger = new MetricsAttribute();
-
-        // Act
-        metricsAspect.Before(
-            this,
-            "TestMethod",
-            new object[] { new TestLambdaContext() },
-            typeof(MetricsTests),
-            method,
-            typeof(void),
-            new Attribute[] { trigger }
-        );
-
-        // Assert
-        metricsMock.DidNotReceive().PushSingleMetric(
-            Arg.Any<string>(),
-            Arg.Any<double>(),
-            Arg.Any<MetricUnit>(),
-            Arg.Any<string>(),
-            Arg.Any<string>(),
-            Arg.Any<Dictionary<string, string>>()
-        );
-    }
-
-    [Fact]
-    public void Before_When_RaiseOnEmptyMetricsNotSet_Should_Configure_Null()
-    {
-        // Arrange
-        MetricsAspect.ResetForTest();
-        var method = typeof(MetricsTests).GetMethod(nameof(TestMethod));
-        var trigger = new MetricsAttribute();
-
-        var metricsAspect = new MetricsAspect();
-
-        // Act
-        metricsAspect.Before(
-            this,
-            "TestMethod",
-            new object[] { new TestLambdaContext() },
-            typeof(MetricsTests),
-            method,
-            typeof(void),
-            new Attribute[] { trigger }
-        );
-
-        // Assert
-        var metrics = Metrics.Instance;
-        Assert.False(trigger.IsRaiseOnEmptyMetricsSet);
-        Assert.False(metrics.Options.RaiseOnEmptyMetrics);
-    }
-
-    // Helper method for the tests
-    internal void TestMethod(ILambdaContext context)
-    {
-=======
         var metrics = Metrics.Instance;
         Assert.False(trigger.IsRaiseOnEmptyMetricsSet);
         Assert.False(metrics.Options.RaiseOnEmptyMetrics);
@@ -347,6 +242,5 @@
         consoleWrapper.Received(1).WriteLine(
             Arg.Is<string>(s => s.Contains("\"CloudWatchMetrics\":[{\"Namespace\":\"dotnet-powertools-test\",\"Metrics\":[{\"Name\":\"ColdStart\",\"Unit\":\"Count\"}],\"Dimensions\":[[\"FunctionName\"]]}]},\"FunctionName\":\"TestFunction\",\"ColdStart\":1}"))
         );
->>>>>>> 475ade39
     }
 }