using System;
using System.Collections.Generic;
using System.IO;
using Amazon.Lambda.Core;
using Amazon.Lambda.TestUtilities;
using AWS.Lambda.Powertools.Common;
using NSubstitute;
using Xunit;

namespace AWS.Lambda.Powertools.Metrics.Tests;

[Collection("Sequential")]
public class MetricsTests
{
    [Fact]
    public void Metrics_Set_Execution_Environment_Context()
    {
        // Arrange
        Metrics.ResetForTest();
        var assemblyName = "AWS.Lambda.Powertools.Metrics";
        var assemblyVersion = "1.0.0";

        var env = Substitute.For<IPowertoolsEnvironment>();
        env.GetAssemblyName(Arg.Any<Metrics>()).Returns(assemblyName);
        env.GetAssemblyVersion(Arg.Any<Metrics>()).Returns(assemblyVersion);

        var conf = new PowertoolsConfigurations(new SystemWrapper(env));

        _ = new Metrics(conf);

        // Assert
        env.Received(1).SetEnvironmentVariable(
            "AWS_EXECUTION_ENV", $"{Constants.FeatureContextIdentifier}/Metrics/{assemblyVersion}"
        );

        env.Received(1).GetEnvironmentVariable("AWS_EXECUTION_ENV");
    }

    [Fact]
    public void Before_When_RaiseOnEmptyMetricsNotSet_Should_Configure_Null()
    {
        // Arrange
        MetricsAspect.ResetForTest();
        var method = typeof(MetricsTests).GetMethod(nameof(TestMethod));
        var trigger = new MetricsAttribute();

        var metricsAspect = new MetricsAspect();

        // Act
        metricsAspect.Before(
            this,
            "TestMethod",
            new object[] { new TestLambdaContext() },
            typeof(MetricsTests),
            method,
            typeof(void),
            new Attribute[] { trigger }
        );

        // Assert
        var metrics = Metrics.Instance;
        Assert.False(trigger.IsRaiseOnEmptyMetricsSet);
        Assert.False(metrics.Options.RaiseOnEmptyMetrics);
    }

    // Helper method for the tests
    internal void TestMethod(ILambdaContext context)
    {
    }

    [Fact]
    public void When_Constructor_With_Null_Namespace_And_Service_Should_Not_Set()
    {
        // Arrange
        Substitute.For<IMetrics>();
        var powertoolsConfigMock = Substitute.For<IPowertoolsConfigurations>();
        powertoolsConfigMock.MetricsNamespace.Returns((string)null);
        powertoolsConfigMock.Service.Returns("service_undefined");

        // Act
        var metrics = new Metrics(powertoolsConfigMock);

        // Assert
        Assert.Null(metrics.GetNamespace());
        Assert.Null(metrics.Options.Service);
    }

    [Fact]
    public void When_AddMetric_With_EmptyKey_Should_ThrowArgumentNullException()
    {
        // Arrange
        Substitute.For<IMetrics>();
        var powertoolsConfigMock = Substitute.For<IPowertoolsConfigurations>();
        IMetrics metrics = new Metrics(powertoolsConfigMock);

        // Act & Assert
        var exception = Assert.Throws<ArgumentNullException>(() => metrics.AddMetric("", 1.0));
        Assert.Equal("key", exception.ParamName);
        Assert.Contains("'AddMetric' method requires a valid metrics key. 'Null' or empty values are not allowed.",
            exception.Message);
    }

    [Theory]
    [InlineData(null)]
    [InlineData("")]
    [InlineData(" ")]
    public void When_AddMetric_With_InvalidKey_Should_ThrowArgumentNullException(string key)
    {
        // Arrange
        // var metricsMock = Substitute.For<IMetrics>();
        var powertoolsConfigMock = Substitute.For<IPowertoolsConfigurations>();
        IMetrics metrics = new Metrics(powertoolsConfigMock);

        // Act & Assert
        var exception = Assert.Throws<ArgumentNullException>(() => metrics.AddMetric(key, 1.0));
        Assert.Equal("key", exception.ParamName);
        Assert.Contains("'AddMetric' method requires a valid metrics key. 'Null' or empty values are not allowed.",
            exception.Message);
    }

    [Fact]
    public void When_SetDefaultDimensions_With_InvalidKeyOrValue_Should_ThrowArgumentNullException()
    {
        // Arrange
        var powertoolsConfigMock = Substitute.For<IPowertoolsConfigurations>();
        IMetrics metrics = new Metrics(powertoolsConfigMock);

        var invalidDimensions = new Dictionary<string, string>
        {
            { "", "value" }, // empty key
            { "key", "" }, // empty value
            { " ", "value" }, // whitespace key
            { "key1", " " }, // whitespace value
            { "key2", null } // null value
        };

        // Act & Assert
        foreach (var dimension in invalidDimensions)
        {
            var dimensions = new Dictionary<string, string> { { dimension.Key, dimension.Value } };
            var exception = Assert.Throws<ArgumentNullException>(() => metrics.SetDefaultDimensions(dimensions));
            Assert.Equal("Key", exception.ParamName);
            Assert.Contains(
                "'SetDefaultDimensions' method requires a valid key pair. 'Null' or empty values are not allowed.",
                exception.Message);
        }
    }

    [Fact]
    public void When_PushSingleMetric_With_EmptyName_Should_ThrowArgumentNullException()
    {
        // Arrange
        var powertoolsConfigMock = Substitute.For<IPowertoolsConfigurations>();
        IMetrics metrics = new Metrics(powertoolsConfigMock);

        // Act & Assert
        var exception = Assert.Throws<ArgumentNullException>(() => metrics.PushSingleMetric("", 1.0, MetricUnit.Count));
        Assert.Equal("name", exception.ParamName);
        Assert.Contains(
            "'PushSingleMetric' method requires a valid metrics key. 'Null' or empty values are not allowed.",
            exception.Message);
    }

    [Theory]
    [InlineData(null)]
    [InlineData("")]
    [InlineData(" ")]
    public void When_PushSingleMetric_With_InvalidName_Should_ThrowArgumentNullException(string name)
    {
        // Arrange
        var powertoolsConfigMock = Substitute.For<IPowertoolsConfigurations>();
        IMetrics metrics = new Metrics(powertoolsConfigMock);

        // Act & Assert
        var exception =
            Assert.Throws<ArgumentNullException>(() => metrics.PushSingleMetric(name, 1.0, MetricUnit.Count));
        Assert.Equal("name", exception.ParamName);
        Assert.Contains(
            "'PushSingleMetric' method requires a valid metrics key. 'Null' or empty values are not allowed.",
            exception.Message);
    }


    [Fact]
    public void When_ColdStart_Should_Use_DefaultDimensions_From_Options()
    {
        // Arrange
        var options = new MetricsOptions
        {
            CaptureColdStart = true,
            Namespace = "dotnet-powertools-test",
            Service = "testService",
            DefaultDimensions = new Dictionary<string, string>
            {
                { "Environment", "Test" },
                { "Region", "us-east-1" }
            }
        };

        var conf = Substitute.For<IPowertoolsConfigurations>();
        var consoleWrapper = Substitute.For<IConsoleWrapper>();
        IMetrics metrics = new Metrics(conf, consoleWrapper: consoleWrapper, options: options);

        var context = new TestLambdaContext
        {
            FunctionName = "TestFunction"
        };

        // Act
        metrics.CaptureColdStartMetric(context);

        // Assert
        consoleWrapper.Received(1).WriteLine(
            Arg.Is<string>(s => s.Contains("\"CloudWatchMetrics\":[{\"Namespace\":\"dotnet-powertools-test\",\"Metrics\":[{\"Name\":\"ColdStart\",\"Unit\":\"Count\"}],\"Dimensions\":[[\"Environment\",\"Region\",\"FunctionName\"]]}]},\"Environment\":\"Test\",\"Region\":\"us-east-1\",\"FunctionName\":\"TestFunction\",\"ColdStart\":1}"))
        );
    }

    [Fact]
    public void When_ColdStart_And_DefaultDimensions_Is_Null_Should_Only_Add_Service_And_FunctionName()
    {
        // Arrange
        var options = new MetricsOptions
        {
            CaptureColdStart = true,
            Namespace = "dotnet-powertools-test",
            Service = "testService",
            DefaultDimensions = null
        };

        var conf = Substitute.For<IPowertoolsConfigurations>();
        var consoleWrapper = Substitute.For<IConsoleWrapper>();
        IMetrics metrics = new Metrics(conf, consoleWrapper: consoleWrapper, options: options);

        var context = new TestLambdaContext
        {
            FunctionName = "TestFunction"
        };

        // Act
        metrics.CaptureColdStartMetric(context);

        // Assert
        consoleWrapper.Received(1).WriteLine(
            Arg.Is<string>(s => s.Contains("\"CloudWatchMetrics\":[{\"Namespace\":\"dotnet-powertools-test\",\"Metrics\":[{\"Name\":\"ColdStart\",\"Unit\":\"Count\"}],\"Dimensions\":[[\"FunctionName\"]]}]},\"FunctionName\":\"TestFunction\",\"ColdStart\":1}"))
        );
    }
    
    [Fact]
    public void Namespace_Should_Return_OptionsNamespace()
    {
        // Arrange
        Metrics.ResetForTest();
        var metricsMock = Substitute.For<IMetrics>();
        var optionsMock = new MetricsOptions
        {
            Namespace = "TestNamespace"
        };
    
        metricsMock.Options.Returns(optionsMock);
        Metrics.UseMetricsForTests(metricsMock);

        // Act
        var result = Metrics.Namespace;

        // Assert
        Assert.Equal("TestNamespace", result);
    }

    [Fact]
    public void Service_Should_Return_OptionsService()
    {
        // Arrange
        Metrics.ResetForTest();
        var metricsMock = Substitute.For<IMetrics>();
        var optionsMock = new MetricsOptions
        {
            Service = "TestService"
        };
    
        metricsMock.Options.Returns(optionsMock);
        Metrics.UseMetricsForTests(metricsMock);

        // Act
        var result = Metrics.Service;

        // Assert
        Assert.Equal("TestService", result);
    }

    [Fact]
    public void Namespace_Should_Return_Null_When_Not_Set()
    {
        // Arrange
        Metrics.ResetForTest();
        var metricsMock = Substitute.For<IMetrics>();
        var optionsMock = new MetricsOptions();
    
        metricsMock.Options.Returns(optionsMock);
        Metrics.UseMetricsForTests(metricsMock);

        // Act
        var result = Metrics.Namespace;

        // Assert
        Assert.Null(result);
    }

    [Fact]
    public void Service_Should_Return_Null_When_Not_Set()
    {
        // Arrange
        Metrics.ResetForTest();
        var metricsMock = Substitute.For<IMetrics>();
        var optionsMock = new MetricsOptions();
    
        metricsMock.Options.Returns(optionsMock);
        Metrics.UseMetricsForTests(metricsMock);

        // Act
        var result = Metrics.Service;

        // Assert
        Assert.Null(result);
    }
    
    [Fact]
    public void WithFunctionName_Should_Set_FunctionName_In_Options()
    {
        // Arrange
        var builder = new MetricsBuilder();
        var expectedFunctionName = "TestFunction";

        // Act
        var result = builder.WithFunctionName(expectedFunctionName);
        var metrics = result.Build();

        // Assert
        Assert.Equal(expectedFunctionName, metrics.Options.FunctionName);
        Assert.Same(builder, result);
    }

<<<<<<< HEAD
    [Fact]
    public void When_MetricsDisabled_Should_Not_AddMetric()
    {
        // Arrange
        var conf = Substitute.For<IPowertoolsConfigurations>();
        conf.MetricsDisabled.Returns(true);

        IMetrics metrics = new Metrics(conf);
        var stringWriter = new StringWriter();
        Console.SetOut(stringWriter);

        // Act
        metrics.AddMetric("test", 1.0);
        metrics.Flush();

        // Assert
        Assert.Empty(stringWriter.ToString());

        // Cleanup
        stringWriter.Dispose();
        Console.SetOut(new StreamWriter(Console.OpenStandardOutput()));
    }

    [Fact]
    public void When_MetricsDisabled_Should_Not_PushSingleMetric()
    {
        // Arrange
        var conf = Substitute.For<IPowertoolsConfigurations>();
        conf.MetricsDisabled.Returns(true);

        IMetrics metrics = new Metrics(conf);
        var stringWriter = new StringWriter();
        Console.SetOut(stringWriter);

        // Act
        metrics.PushSingleMetric("test", 1.0, MetricUnit.Count);

        // Assert
        Assert.Empty(stringWriter.ToString());

        // Cleanup
        stringWriter.Dispose();
        Console.SetOut(new StreamWriter(Console.OpenStandardOutput()));
    }

    // Helper method for the tests
    internal void TestMethod(ILambdaContext context)
=======
    [Theory]
    [InlineData(null)]
    [InlineData("")]
    [InlineData(" ")]
    public void WithFunctionName_Should_Allow_NullOrEmpty_FunctionName(string functionName)
>>>>>>> d5593b3b
    {
        // Arrange
        var builder = new MetricsBuilder();

        // Act
        var result = builder.WithFunctionName(functionName);
        var metrics = result.Build();

        // Assert
        // Assert
        Assert.Null(metrics.Options.FunctionName); // All invalid values should result in null
        Assert.Same(builder, result);
    }

    [Fact]
    public void Build_Should_Preserve_FunctionName_When_Set_Through_Builder()
    {
        // Arrange
        var builder = new MetricsBuilder()
            .WithNamespace("TestNamespace")
            .WithService("TestService")
            .WithFunctionName("TestFunction");

        // Act
        var metrics = builder.Build();

        // Assert
        Assert.Equal("TestFunction", metrics.Options.FunctionName);
    }
}<|MERGE_RESOLUTION|>--- conflicted
+++ resolved
@@ -63,6 +63,51 @@
         Assert.False(metrics.Options.RaiseOnEmptyMetrics);
     }
 
+    [Fact]
+    public void When_MetricsDisabled_Should_Not_AddMetric()
+    {
+        // Arrange
+        var conf = Substitute.For<IPowertoolsConfigurations>();
+        conf.MetricsDisabled.Returns(true);
+
+        IMetrics metrics = new Metrics(conf);
+        var stringWriter = new StringWriter();
+        Console.SetOut(stringWriter);
+
+        // Act
+        metrics.AddMetric("test", 1.0);
+        metrics.Flush();
+
+        // Assert
+        Assert.Empty(stringWriter.ToString());
+
+        // Cleanup
+        stringWriter.Dispose();
+        Console.SetOut(new StreamWriter(Console.OpenStandardOutput()));
+    }
+
+    [Fact]
+    public void When_MetricsDisabled_Should_Not_PushSingleMetric()
+    {
+        // Arrange
+        var conf = Substitute.For<IPowertoolsConfigurations>();
+        conf.MetricsDisabled.Returns(true);
+
+        IMetrics metrics = new Metrics(conf);
+        var stringWriter = new StringWriter();
+        Console.SetOut(stringWriter);
+
+        // Act
+        metrics.PushSingleMetric("test", 1.0, MetricUnit.Count);
+
+        // Assert
+        Assert.Empty(stringWriter.ToString());
+
+        // Cleanup
+        stringWriter.Dispose();
+        Console.SetOut(new StreamWriter(Console.OpenStandardOutput()));
+    }
+
     // Helper method for the tests
     internal void TestMethod(ILambdaContext context)
     {
@@ -339,61 +384,11 @@
         Assert.Same(builder, result);
     }
 
-<<<<<<< HEAD
-    [Fact]
-    public void When_MetricsDisabled_Should_Not_AddMetric()
-    {
-        // Arrange
-        var conf = Substitute.For<IPowertoolsConfigurations>();
-        conf.MetricsDisabled.Returns(true);
-
-        IMetrics metrics = new Metrics(conf);
-        var stringWriter = new StringWriter();
-        Console.SetOut(stringWriter);
-
-        // Act
-        metrics.AddMetric("test", 1.0);
-        metrics.Flush();
-
-        // Assert
-        Assert.Empty(stringWriter.ToString());
-
-        // Cleanup
-        stringWriter.Dispose();
-        Console.SetOut(new StreamWriter(Console.OpenStandardOutput()));
-    }
-
-    [Fact]
-    public void When_MetricsDisabled_Should_Not_PushSingleMetric()
-    {
-        // Arrange
-        var conf = Substitute.For<IPowertoolsConfigurations>();
-        conf.MetricsDisabled.Returns(true);
-
-        IMetrics metrics = new Metrics(conf);
-        var stringWriter = new StringWriter();
-        Console.SetOut(stringWriter);
-
-        // Act
-        metrics.PushSingleMetric("test", 1.0, MetricUnit.Count);
-
-        // Assert
-        Assert.Empty(stringWriter.ToString());
-
-        // Cleanup
-        stringWriter.Dispose();
-        Console.SetOut(new StreamWriter(Console.OpenStandardOutput()));
-    }
-
-    // Helper method for the tests
-    internal void TestMethod(ILambdaContext context)
-=======
     [Theory]
     [InlineData(null)]
     [InlineData("")]
     [InlineData(" ")]
     public void WithFunctionName_Should_Allow_NullOrEmpty_FunctionName(string functionName)
->>>>>>> d5593b3b
     {
         // Arrange
         var builder = new MetricsBuilder();
