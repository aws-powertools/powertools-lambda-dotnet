using System;
using System.Collections.Generic;
<<<<<<< HEAD
using Amazon.Lambda.Core;
using Amazon.Lambda.TestUtilities;
=======
>>>>>>> b0d88072
using AWS.Lambda.Powertools.Common;
using NSubstitute;
using Xunit;

namespace AWS.Lambda.Powertools.Metrics.Tests;

[Collection("Sequential")]
public class MetricsTests
{
    [Fact]
    public void Metrics_Set_Execution_Environment_Context()
    {
        // Arrange
        Metrics.ResetForTest();
        var assemblyName = "AWS.Lambda.Powertools.Metrics";
        var assemblyVersion = "1.0.0";

        var env = Substitute.For<IPowertoolsEnvironment>();
        env.GetAssemblyName(Arg.Any<Metrics>()).Returns(assemblyName);
        env.GetAssemblyVersion(Arg.Any<Metrics>()).Returns(assemblyVersion);

        var conf = new PowertoolsConfigurations(new SystemWrapper(env));

        var metrics = new Metrics(conf);

        // Assert
        env.Received(1).SetEnvironmentVariable(
            "AWS_EXECUTION_ENV", $"{Constants.FeatureContextIdentifier}/Metrics/{assemblyVersion}"
        );

        env.Received(1).GetEnvironmentVariable("AWS_EXECUTION_ENV");
    }
<<<<<<< HEAD

    [Fact]
    public void Before_With_Null_DefaultDimensions_Should_Not_Throw()
    {
        // Arrange
        MetricsAspect.ResetForTest();
        var metricsMock = Substitute.For<IMetrics>();
        var optionsMock = new MetricsOptions
        {
            CaptureColdStart = true,
            DefaultDimensions = null
        };
        metricsMock.Options.Returns(optionsMock);
        Metrics.UseMetricsForTests(metricsMock);

        var metricsAspect = new MetricsAspect();
        var method = typeof(MetricsTests).GetMethod(nameof(TestMethod));
        var trigger = new MetricsAttribute();

        // Act
        metricsAspect.Before(
            this,
            "TestMethod",
            new object[] { new TestLambdaContext() },
            typeof(MetricsTests),
            method,
            typeof(void),
            new Attribute[] { trigger }
        );

        // Assert
        metricsMock.Received(1).PushSingleMetric(
            "ColdStart",
            1.0,
            MetricUnit.Count,
            Arg.Any<string>(),
            Arg.Any<string>(),
            null
        );
    }

    [Fact]
    public void Before_When_CaptureStartNotSet_Should_Not_Push_Metrics()
    {
        // Arrange
        MetricsAspect.ResetForTest();
        var metricsMock = Substitute.For<IMetrics>();
        var optionsMock = new MetricsOptions
        {
            CaptureColdStart = null
        };
        metricsMock.Options.Returns(optionsMock);
        Metrics.UseMetricsForTests(metricsMock);

        var metricsAspect = new MetricsAspect();
        var method = typeof(MetricsTests).GetMethod(nameof(TestMethod));
        var trigger = new MetricsAttribute();

        // Act
        metricsAspect.Before(
            this,
            "TestMethod",
            new object[] { new TestLambdaContext() },
            typeof(MetricsTests),
            method,
            typeof(void),
            new Attribute[] { trigger }
        );

        // Assert
        metricsMock.DidNotReceive().PushSingleMetric(
            Arg.Any<string>(),
            Arg.Any<double>(),
            Arg.Any<MetricUnit>(),
            Arg.Any<string>(),
            Arg.Any<string>(),
            Arg.Any<Dictionary<string, string>>()
        );
    }

    [Fact]
    public void Before_When_RaiseOnEmptyMetricsNotSet_Should_Configure_Null()
    {
        // Arrange
        MetricsAspect.ResetForTest();
        var method = typeof(MetricsTests).GetMethod(nameof(TestMethod));
        var trigger = new MetricsAttribute();

        var metricsAspect = new MetricsAspect();

        // Act
        metricsAspect.Before(
            this,
            "TestMethod",
            new object[] { new TestLambdaContext() },
            typeof(MetricsTests),
            method,
            typeof(void),
            new Attribute[] { trigger }
        );

        // Assert
        var metrics = Metrics.Instance;
        Assert.False(trigger.IsRaiseOnEmptyMetricsSet);
        Assert.False(metrics.Options.RaiseOnEmptyMetrics);
    }

    // Helper method for the tests
    internal void TestMethod(ILambdaContext context)
    {
=======
    
    [Fact]
    public void When_Constructor_With_Namespace_And_Service_Should_Set_Both()
    {
        // Arrange
        var metricsMock = Substitute.For<IMetrics>();
        var powertoolsConfigMock = Substitute.For<IPowertoolsConfigurations>();

        // Act
        var metrics = new Metrics(powertoolsConfigMock, "TestNamespace", "TestService");

        // Assert
        Assert.Equal("TestNamespace", metrics.GetNamespace());
        Assert.Equal("TestService", metrics.Options.Service);
    }

    [Fact]
    public void When_Constructor_With_Null_Namespace_And_Service_Should_Not_Set()
    {
        // Arrange
        var metricsMock = Substitute.For<IMetrics>();
        var powertoolsConfigMock = Substitute.For<IPowertoolsConfigurations>();
        powertoolsConfigMock.MetricsNamespace.Returns((string)null);
        powertoolsConfigMock.Service.Returns("service_undefined");

        // Act
        var metrics = new Metrics(powertoolsConfigMock, null, null);

        // Assert
        Assert.Null(metrics.GetNamespace());
        Assert.Null(metrics.Options.Service);
    }
    
    [Fact]
    public void When_AddMetric_With_EmptyKey_Should_ThrowArgumentNullException()
    {
        // Arrange
        var metricsMock = Substitute.For<IMetrics>();
        var powertoolsConfigMock = Substitute.For<IPowertoolsConfigurations>();
        IMetrics metrics = new Metrics(powertoolsConfigMock);

        // Act & Assert
        var exception = Assert.Throws<ArgumentNullException>(() => metrics.AddMetric("", 1.0));
        Assert.Equal("key", exception.ParamName);
        Assert.Contains("'AddMetric' method requires a valid metrics key. 'Null' or empty values are not allowed.", exception.Message);
    }

    [Theory]
    [InlineData(null)]
    [InlineData("")]
    [InlineData(" ")]
    public void When_AddMetric_With_InvalidKey_Should_ThrowArgumentNullException(string key)
    {
        // Arrange
        // var metricsMock = Substitute.For<IMetrics>();
        var powertoolsConfigMock = Substitute.For<IPowertoolsConfigurations>();
        IMetrics metrics = new Metrics(powertoolsConfigMock);

        // Act & Assert
        var exception = Assert.Throws<ArgumentNullException>(() => metrics.AddMetric(key, 1.0));
        Assert.Equal("key", exception.ParamName);
        Assert.Contains("'AddMetric' method requires a valid metrics key. 'Null' or empty values are not allowed.", exception.Message);
    }
    
    [Fact]
    public void When_SetDefaultDimensions_With_InvalidKeyOrValue_Should_ThrowArgumentNullException()
    {
        // Arrange
        var powertoolsConfigMock = Substitute.For<IPowertoolsConfigurations>();
        IMetrics metrics = new Metrics(powertoolsConfigMock);
    
        var invalidDimensions = new Dictionary<string, string>
        {
            { "", "value" }, // empty key
            { "key", "" },  // empty value
            { " ", "value" }, // whitespace key
            { "key1", " " }, // whitespace value
            { "key2", null }  // null value
        };

        // Act & Assert
        foreach (var dimension in invalidDimensions)
        {
            var dimensions = new Dictionary<string, string> { { dimension.Key, dimension.Value } };
            var exception = Assert.Throws<ArgumentNullException>(() => metrics.SetDefaultDimensions(dimensions));
            Assert.Equal("Key", exception.ParamName);
            Assert.Contains("'SetDefaultDimensions' method requires a valid key pair. 'Null' or empty values are not allowed.", exception.Message);
        }
    }
    
    [Fact]
    public void When_PushSingleMetric_With_EmptyName_Should_ThrowArgumentNullException()
    {
        // Arrange
        var powertoolsConfigMock = Substitute.For<IPowertoolsConfigurations>();
        IMetrics metrics = new Metrics(powertoolsConfigMock);

        // Act & Assert
        var exception = Assert.Throws<ArgumentNullException>(() => metrics.PushSingleMetric("", 1.0, MetricUnit.Count));
        Assert.Equal("name", exception.ParamName);
        Assert.Contains("'PushSingleMetric' method requires a valid metrics key. 'Null' or empty values are not allowed.", exception.Message);
    }

    [Theory]
    [InlineData(null)]
    [InlineData("")]
    [InlineData(" ")]
    public void When_PushSingleMetric_With_InvalidName_Should_ThrowArgumentNullException(string name)
    {
        // Arrange
        var powertoolsConfigMock = Substitute.For<IPowertoolsConfigurations>();
        IMetrics metrics = new Metrics(powertoolsConfigMock);

        // Act & Assert
        var exception = Assert.Throws<ArgumentNullException>(() => metrics.PushSingleMetric(name, 1.0, MetricUnit.Count));
        Assert.Equal("name", exception.ParamName);
        Assert.Contains("'PushSingleMetric' method requires a valid metrics key. 'Null' or empty values are not allowed.", exception.Message);
>>>>>>> b0d88072
    }
}<|MERGE_RESOLUTION|>--- conflicted
+++ resolved
@@ -1,10 +1,9 @@
 using System;
 using System.Collections.Generic;
-<<<<<<< HEAD
 using Amazon.Lambda.Core;
 using Amazon.Lambda.TestUtilities;
-=======
->>>>>>> b0d88072
+using System;
+using System.Collections.Generic;
 using AWS.Lambda.Powertools.Common;
 using NSubstitute;
 using Xunit;
@@ -37,7 +36,6 @@
 
         env.Received(1).GetEnvironmentVariable("AWS_EXECUTION_ENV");
     }
-<<<<<<< HEAD
 
     [Fact]
     public void Before_With_Null_DefaultDimensions_Should_Not_Throw()
@@ -148,7 +146,7 @@
     // Helper method for the tests
     internal void TestMethod(ILambdaContext context)
     {
-=======
+    }
     
     [Fact]
     public void When_Constructor_With_Namespace_And_Service_Should_Set_Both()
@@ -266,6 +264,5 @@
         var exception = Assert.Throws<ArgumentNullException>(() => metrics.PushSingleMetric(name, 1.0, MetricUnit.Count));
         Assert.Equal("name", exception.ParamName);
         Assert.Contains("'PushSingleMetric' method requires a valid metrics key. 'Null' or empty values are not allowed.", exception.Message);
->>>>>>> b0d88072
     }
 }