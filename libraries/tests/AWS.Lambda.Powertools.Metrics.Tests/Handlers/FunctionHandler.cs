/*
 * Copyright Amazon.com, Inc. or its affiliates. All Rights Reserved.
 *
 * Licensed under the Apache License, Version 2.0 (the "License").
 * You may not use this file except in compliance with the License.
 * A copy of the License is located at
 *
 *  http://aws.amazon.com/apache2.0
 *
 * or in the "license" file accompanying this file. This file is distributed
 * on an "AS IS" BASIS, WITHOUT WARRANTIES OR CONDITIONS OF ANY KIND, either
 * express or implied. See the License for the specific language governing
 * permissions and limitations under the License.
 */

using System;
using System.Collections.Generic;
using System.Globalization;
using System.Linq;
using System.Threading.Tasks;
using Amazon.Lambda.Core;

namespace AWS.Lambda.Powertools.Metrics.Tests.Handlers;

public class FunctionHandler
{
    [Metrics(Namespace = "dotnet-powertools-test", Service = "testService", CaptureColdStart = true)]
    public void AddMetric(string name = "TestMetric", double value =1, MetricUnit  unit = MetricUnit.Count,MetricResolution resolution = MetricResolution.Default)
    {
        Metrics.AddMetric(name, value, unit, resolution);
    }

    [Metrics(Namespace = "dotnet-powertools-test", Service = "testService")]
    public void AddDimensions()
    {
        Metrics.AddDimension("functionVersion", "$LATEST");
        Metrics.AddMetric("TestMetric", 1, MetricUnit.Count);
    }
    
    [Metrics(Namespace = "dotnet-powertools-test", Service = "ServiceName", CaptureColdStart = true)]
    public void AddMultipleDimensions()
    {
        Metrics.PushSingleMetric("SingleMetric1", 1, MetricUnit.Count, resolution: MetricResolution.High,
<<<<<<< HEAD
            defaultDimensions: new Dictionary<string, string> {
=======
            dimensions: new Dictionary<string, string> {
>>>>>>> 475ade39
                { "Default1", "SingleMetric1" }
            });
        
        Metrics.PushSingleMetric("SingleMetric2", 1, MetricUnit.Count, resolution: MetricResolution.High,  nameSpace: "ns2",
<<<<<<< HEAD
            defaultDimensions: new Dictionary<string, string> {
=======
            dimensions: new Dictionary<string, string> {
>>>>>>> 475ade39
                { "Default1", "SingleMetric2" },
                { "Default2", "SingleMetric2" }
            });
        Metrics.AddMetric("AddMetric", 1, MetricUnit.Count, MetricResolution.High);
        Metrics.AddMetric("AddMetric2", 1, MetricUnit.Count, MetricResolution.High);
    }
    
    [Metrics(Namespace = "ExampleApplication")]
    public void PushSingleMetricWithNamespace()
    {
        Metrics.PushSingleMetric("SingleMetric", 1, MetricUnit.Count, resolution: MetricResolution.High,
<<<<<<< HEAD
            defaultDimensions: new Dictionary<string, string> {
=======
            dimensions: new Dictionary<string, string> {
>>>>>>> 475ade39
                { "Default", "SingleMetric" }
            });
    }
    
    [Metrics(Namespace = "ExampleApplication")]
    public void PushSingleMetricNoDefaultDimensions()
    {
        Metrics.PushSingleMetric("SingleMetric", 1, MetricUnit.Count);
    }
    
    [Metrics(Namespace = "ExampleApplication")]
    public void PushSingleMetricDefaultDimensions()
    {
        Metrics.SetDefaultDimensions(new Dictionary<string, string> 
        {
            { "Default", "SingleMetric" }
        });
        Metrics.PushSingleMetric("SingleMetric", 1, MetricUnit.Count, defaultDimensions: Metrics.DefaultDimensions );
    }
    
    [Metrics]
    public void PushSingleMetricWithEnvNamespace()
    {
        Metrics.PushSingleMetric("SingleMetric", 1, MetricUnit.Count, resolution: MetricResolution.High,
<<<<<<< HEAD
            defaultDimensions: new Dictionary<string, string> {
=======
            dimensions: new Dictionary<string, string> {
>>>>>>> 475ade39
                { "Default", "SingleMetric" }
            });
    }

    [Metrics(Namespace = "dotnet-powertools-test", Service = "testService")]
    public void ClearDimensions()
    {
        Metrics.ClearDefaultDimensions();
        Metrics.AddMetric("Metric Name", 1, MetricUnit.Count);
    }

    [Metrics(Namespace = "dotnet-powertools-test", Service = "testService")]
    public void MaxMetrics(int maxMetrics)
    {
        for (var i = 0; i <= maxMetrics; i++)
        {
            Metrics.AddMetric($"Metric Name {i + 1}", i, MetricUnit.Count);
        }
    }
    
    [Metrics(Namespace = "dotnet-powertools-test", Service = "testService")]
    public void MaxMetricsSameName(int maxMetrics)
    {
        for (var i = 0; i <= maxMetrics; i++)
        {
            Metrics.AddMetric("Metric Name", i, MetricUnit.Count);
        }
    }
    
    [Metrics(Namespace = "dotnet-powertools-test", Service = "testService")]
    public void MaxDimensions(int maxDimensions)
    {
        for (var i = 0; i <= maxDimensions; i++)
        {
            Metrics.AddDimension($"Dimension Name {i + 1}", $"Dimension Value {i + 1}");
        }
    }
    
    [Metrics(Service = "testService")]
    public void NoNamespace()
    {
        Metrics.AddMetric("TestMetric", 1, MetricUnit.Count);
    }
    
    [Metrics(Namespace = "dotnet-powertools-test", Service = "testService")]
    public void AddMetadata()
    {
        Metrics.AddMetadata("test_metadata", "test_value");
    }
    
    [Metrics(Namespace = "dotnet-powertools-test", Service = "testService")]
    public void AddDefaultDimensions(Dictionary<string, string> defaultDimensions)
    {
        Metrics.SetDefaultDimensions(defaultDimensions);
        Metrics.AddMetric("TestMetric", 1, MetricUnit.Count);
    }
    
    [Metrics(Namespace = "dotnet-powertools-test", Service = "testService")]
    public void AddDefaultDimensionsTwice(Dictionary<string, string> defaultDimensions)
    {
        Metrics.SetDefaultDimensions(defaultDimensions);
        Metrics.SetDefaultDimensions(defaultDimensions);
        Metrics.AddMetric("TestMetric", 1, MetricUnit.Count);
    }
    
    [Metrics(Namespace = "dotnet-powertools-test", Service = "testService")]
    public void AddDimensionMetricMetadata(string metricKey, string metadataKey)
    {
        Metrics.AddDimension("functionVersion", "$LATEST");
        Metrics.AddMetric(metricKey, 100.7, MetricUnit.Milliseconds);
        Metrics.AddMetadata(metadataKey, "dev");
    }
    
    [Metrics(Namespace = "dotnet-powertools-test", Service = "testService")]
    public void AddMetricSameName()
    {
        Metrics.AddDimension("functionVersion", "$LATEST");
        Metrics.AddMetric("Time", 100.5, MetricUnit.Milliseconds);
        Metrics.AddMetric("Time", 200, MetricUnit.Milliseconds);
    }
    
    [Metrics(Namespace = "dotnet-powertools-test", Service = "testService")]
    public async Task RaceConditon()
    {
        var tasks = new List<Task>();
        for (var i = 0; i < 100; i++)
        {
            tasks.Add(Task.Run(() => { Metrics.AddMetric($"Metric Name", 0, MetricUnit.Count); }));
        }

        await Task.WhenAll(tasks);
    }

    [Metrics(Namespace = "ns", Service = "svc")]
    public async Task<string> HandleSameKey(string input)
    {
        Metrics.AddMetric("MyMetric", 1);
        Metrics.AddMetadata("MyMetric", "meta");

        await Task.Delay(1);

        return input.ToUpper(CultureInfo.InvariantCulture);
    }

    [Metrics(Namespace = "ns", Service = "svc")]
    public async Task<string> HandleTestSecondCall(string input)
    {
        Metrics.AddMetric("MyMetric", 1);
        Metrics.AddMetadata("MyMetadata", "meta");

        await Task.Delay(1);

        return input.ToUpper(CultureInfo.InvariantCulture);
    }

    [Metrics(Namespace = "ns", Service = "svc")]
    public async Task<string> HandleMultipleThreads(string input)
    {
        await Parallel.ForEachAsync(Enumerable.Range(0, Environment.ProcessorCount * 2), async (x, _) =>
        {
            Metrics.AddMetric("MyMetric", 1);
            await Task.Delay(1);
        });

        return input.ToUpper(CultureInfo.InvariantCulture);
    }

    [Metrics(Namespace = "ns", Service = "svc", CaptureColdStart = true)]
    public void HandleWithLambdaContext(ILambdaContext context)
    {
        
    }

    [Metrics(Namespace = "ns", Service = "svc")]
    public void HandleColdStartNoContext()
    {
        Metrics.AddMetric("MyMetric", 1);
    }
    
    [Metrics(Namespace = "ns", Service = "svc", CaptureColdStart = true)]
    public void HandleWithParamAndLambdaContext(string input, ILambdaContext context)
    {
        
    }
    
<<<<<<< HEAD
    [Metrics(Namespace = "ns", Service = "svc", CaptureColdStart = true)]
    public void HandleOnlyDimensionsInColdStart(ILambdaContext context)
    {
        Metrics.AddMetric("MyMetric", 1);
=======
    [Metrics(Namespace = "ns", Service = "svc", RaiseOnEmptyMetrics = true)]
    public void HandlerRaiseOnEmptyMetrics()
    {
        
>>>>>>> 475ade39
    }
}<|MERGE_RESOLUTION|>--- conflicted
+++ resolved
@@ -41,20 +41,12 @@
     public void AddMultipleDimensions()
     {
         Metrics.PushSingleMetric("SingleMetric1", 1, MetricUnit.Count, resolution: MetricResolution.High,
-<<<<<<< HEAD
-            defaultDimensions: new Dictionary<string, string> {
-=======
-            dimensions: new Dictionary<string, string> {
->>>>>>> 475ade39
+            dimensions: new Dictionary<string, string> {
                 { "Default1", "SingleMetric1" }
             });
         
         Metrics.PushSingleMetric("SingleMetric2", 1, MetricUnit.Count, resolution: MetricResolution.High,  nameSpace: "ns2",
-<<<<<<< HEAD
-            defaultDimensions: new Dictionary<string, string> {
-=======
-            dimensions: new Dictionary<string, string> {
->>>>>>> 475ade39
+            dimensions: new Dictionary<string, string> {
                 { "Default1", "SingleMetric2" },
                 { "Default2", "SingleMetric2" }
             });
@@ -66,11 +58,7 @@
     public void PushSingleMetricWithNamespace()
     {
         Metrics.PushSingleMetric("SingleMetric", 1, MetricUnit.Count, resolution: MetricResolution.High,
-<<<<<<< HEAD
-            defaultDimensions: new Dictionary<string, string> {
-=======
-            dimensions: new Dictionary<string, string> {
->>>>>>> 475ade39
+            dimensions: new Dictionary<string, string> {
                 { "Default", "SingleMetric" }
             });
     }
@@ -88,18 +76,14 @@
         {
             { "Default", "SingleMetric" }
         });
-        Metrics.PushSingleMetric("SingleMetric", 1, MetricUnit.Count, defaultDimensions: Metrics.DefaultDimensions );
+        Metrics.PushSingleMetric("SingleMetric", 1, MetricUnit.Count, dimensions: Metrics.DefaultDimensions );
     }
     
     [Metrics]
     public void PushSingleMetricWithEnvNamespace()
     {
         Metrics.PushSingleMetric("SingleMetric", 1, MetricUnit.Count, resolution: MetricResolution.High,
-<<<<<<< HEAD
-            defaultDimensions: new Dictionary<string, string> {
-=======
-            dimensions: new Dictionary<string, string> {
->>>>>>> 475ade39
+            dimensions: new Dictionary<string, string> {
                 { "Default", "SingleMetric" }
             });
     }
@@ -245,16 +229,15 @@
         
     }
     
-<<<<<<< HEAD
+    [Metrics(Namespace = "ns", Service = "svc", RaiseOnEmptyMetrics = true)]
+    public void HandlerRaiseOnEmptyMetrics()
+    {
+        
+    }
+    
     [Metrics(Namespace = "ns", Service = "svc", CaptureColdStart = true)]
     public void HandleOnlyDimensionsInColdStart(ILambdaContext context)
     {
         Metrics.AddMetric("MyMetric", 1);
-=======
-    [Metrics(Namespace = "ns", Service = "svc", RaiseOnEmptyMetrics = true)]
-    public void HandlerRaiseOnEmptyMetrics()
-    {
-        
->>>>>>> 475ade39
     }
 }