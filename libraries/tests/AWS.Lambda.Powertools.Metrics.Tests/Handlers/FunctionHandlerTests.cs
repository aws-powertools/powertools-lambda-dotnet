--- conflicted
+++ resolved
@@ -40,12 +40,6 @@
     [Fact]
     public async Task When_Metrics_Add_Metadata_Same_Key_Should_Ignore_Metadata()
     {
-<<<<<<< HEAD
-        // Arrange
-
-
-=======
->>>>>>> 475ade39
         // Act
         var exception = await Record.ExceptionAsync(() => _handler.HandleSameKey("whatever"));
 
@@ -209,12 +203,7 @@
         sut.Handler();
 
         // Assert
-<<<<<<< HEAD
-        metricsMock.Received(1).PushSingleMetric("ColdStart", 1, MetricUnit.Count, "dotnet-powertools-test",
-            service: "testService", Arg.Any<Dictionary<string, string>>());
-=======
         metricsMock.Received(1).CaptureColdStartMetric(Arg.Any<ILambdaContext>());
->>>>>>> 475ade39
         metricsMock.Received(1).AddMetric("SuccessfulBooking", 1, MetricUnit.Count);
     }
 
@@ -270,91 +259,87 @@
             FunctionName = "My_Function_Name"
         });
 
-<<<<<<< HEAD
-        metricsMock.Received(1).PushSingleMetric("ColdStart", 1, MetricUnit.Count, "dotnet-powertools-test",
-            service: "testService", Arg.Any<Dictionary<string, string>>());
-=======
         metricsMock.Received(1).CaptureColdStartMetric(Arg.Any<ILambdaContext>());
->>>>>>> 475ade39
         metricsMock.Received(1).AddMetric("SuccessfulBooking", 1, MetricUnit.Count);
     }
     
     [Fact]
-<<<<<<< HEAD
-    public void Handler_With_Builder_Push_Single_Metric_No_Dimensions()
-    {
-        // Arrange
-        var handler = new MetricsnBuilderHandler();
-
-        // Act
-        handler.HandlerSingleMetric();
-
-        // Get the output and parse it
-        var metricsOutput = _consoleOut.ToString();
-
-        Assert.Contains(
-            "\"CloudWatchMetrics\":[{\"Namespace\":\"dotnet-powertools-test\",\"Metrics\":[{\"Name\":\"SuccessfulBooking\",\"Unit\":\"Count\"}],\"Dimensions\":[[]]}]},\"SuccessfulBooking\":1}",
-            metricsOutput);
-    }
-    
-    [Fact]
-    public void Handler_With_Builder_Push_Single_Metric_Dimensions()
-=======
     public void When_RaiseOnEmptyMetrics_And_NoMetrics_Should_ThrowException()
     {
         // Act & Assert
         var exception = Assert.Throws<SchemaValidationException>(() => _handler.HandlerRaiseOnEmptyMetrics());
         Assert.Equal("No metrics have been provided.", exception.Message);
     }
-    
+
     [Fact]
     public void Handler_With_Builder_Should_Raise_Empty_Metrics()
->>>>>>> 475ade39
     {
         // Arrange
         var handler = new MetricsnBuilderHandler();
 
-<<<<<<< HEAD
-        // Act
-        handler.HandlerSingleMetricDimensions();
-
-        // Get the output and parse it
-        var metricsOutput = _consoleOut.ToString();
-
-        Assert.Contains(
-            "\"CloudWatchMetrics\":[{\"Namespace\":\"dotnet-powertools-test\",\"Metrics\":[{\"Name\":\"SuccessfulBooking\",\"Unit\":\"Count\"}],\"Dimensions\":[[\"Service\",\"Environment\",\"Another\"]]}]},\"Service\":\"testService\",\"Environment\":\"Prod1\",\"Another\":\"One\",\"SuccessfulBooking\":1}",
-            metricsOutput);
-    }
-    
-    [Fact]
-    public void Dimension_Only_Set_In_Cold_Start()
-    {
-        // Arrange
-        var handler = new FunctionHandler();
-
-        // Act
-        handler.HandleOnlyDimensionsInColdStart(new TestLambdaContext
-        {
-            FunctionName = "My_Function_Name"
-        });
-
-        // Get the output and parse it
-        var metricsOutput = _consoleOut.ToString();
-        
-        // Assert cold start
-        Assert.Contains(
-            "\"CloudWatchMetrics\":[{\"Namespace\":\"ns\",\"Metrics\":[{\"Name\":\"ColdStart\",\"Unit\":\"Count\"}],\"Dimensions\":[[\"Service\",\"FunctionName\"]]}]},\"Service\":\"svc\",\"FunctionName\":\"My_Function_Name\",\"ColdStart\":1}",
-            metricsOutput);
-        
-        // Assert successful add metric without dimensions
-        Assert.Contains(
-            "\"CloudWatchMetrics\":[{\"Namespace\":\"ns\",\"Metrics\":[{\"Name\":\"MyMetric\",\"Unit\":\"None\"}],\"Dimensions\":[[\"Service\"]]}]},\"Service\":\"svc\",\"MyMetric\":1}",
-            metricsOutput);
-=======
         // Act & Assert
         var exception = Assert.Throws<SchemaValidationException>(() => handler.HandlerEmpty());
         Assert.Equal("No metrics have been provided.", exception.Message);
->>>>>>> 475ade39
+    }
+
+    [Fact]
+    public void Handler_With_Builder_Push_Single_Metric_No_Dimensions()
+    {
+        // Arrange
+        var handler = new MetricsnBuilderHandler();
+
+        // Act
+        handler.HandlerSingleMetric();
+
+        // Get the output and parse it
+        var metricsOutput = _consoleOut.ToString();
+
+        Assert.Contains(
+            "\"CloudWatchMetrics\":[{\"Namespace\":\"dotnet-powertools-test\",\"Metrics\":[{\"Name\":\"SuccessfulBooking\",\"Unit\":\"Count\"}],\"Dimensions\":[[]]}]},\"SuccessfulBooking\":1}",
+            metricsOutput);
+    }
+    
+    [Fact]
+    public void Handler_With_Builder_Push_Single_Metric_Dimensions()
+    {
+        // Arrange
+        var handler = new MetricsnBuilderHandler();
+
+        // Act
+        handler.HandlerSingleMetricDimensions();
+
+        // Get the output and parse it
+        var metricsOutput = _consoleOut.ToString();
+
+        Assert.Contains(
+            "\"CloudWatchMetrics\":[{\"Namespace\":\"dotnet-powertools-test\",\"Metrics\":[{\"Name\":\"SuccessfulBooking\",\"Unit\":\"Count\"}],\"Dimensions\":[[\"Service\",\"Environment\",\"Another\"]]}]},\"Service\":\"testService\",\"Environment\":\"Prod1\",\"Another\":\"One\",\"SuccessfulBooking\":1}",
+            metricsOutput);
+    }
+    
+    [Fact]
+    public void Dimension_Only_Set_In_Cold_Start()
+    {
+        // Arrange
+        var handler = new FunctionHandler();
+
+        // Act
+        handler.HandleOnlyDimensionsInColdStart(new TestLambdaContext
+        {
+            FunctionName = "My_Function_Name"
+        });
+
+        // Get the output and parse it
+        var metricsOutput = _consoleOut.ToString();
+        
+        // Assert cold start
+        Assert.Contains(
+            "\"CloudWatchMetrics\":[{\"Namespace\":\"ns\",\"Metrics\":[{\"Name\":\"ColdStart\",\"Unit\":\"Count\"}],\"Dimensions\":[[\"Service\",\"FunctionName\"]]}]},\"Service\":\"svc\",\"FunctionName\":\"My_Function_Name\",\"ColdStart\":1}",
+            metricsOutput);
+        
+        // Assert successful add metric without dimensions
+        Assert.Contains(
+            "\"CloudWatchMetrics\":[{\"Namespace\":\"ns\",\"Metrics\":[{\"Name\":\"MyMetric\",\"Unit\":\"None\"}],\"Dimensions\":[[\"Service\"]]}]},\"Service\":\"svc\",\"MyMetric\":1}",
+            metricsOutput);
     }
 
     public void Dispose()
