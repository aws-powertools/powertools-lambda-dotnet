/*
 * Copyright Amazon.com, Inc. or its affiliates. All Rights Reserved.
 *
 * Licensed under the Apache License, Version 2.0 (the "License").
 * You may not use this file except in compliance with the License.
 * A copy of the License is located at
 *
 *  http://aws.amazon.com/apache2.0
 *
 * or in the "license" file accompanying this file. This file is distributed
 * on an "AS IS" BASIS, WITHOUT WARRANTIES OR CONDITIONS OF ANY KIND, either
 * express or implied. See the License for the specific language governing
 * permissions and limitations under the License.
 */

using System;
using System.Collections.Generic;
using System.Threading.Tasks;
using Amazon.Lambda.TestUtilities;
using AWS.Lambda.Powertools.Common;
using NSubstitute;
using Xunit;

namespace AWS.Lambda.Powertools.Metrics.Tests.Handlers;

[Collection("Sequential")]
public class FunctionHandlerTests : IDisposable
{
    private readonly FunctionHandler _handler;
    private readonly CustomConsoleWriter _consoleOut;

    public FunctionHandlerTests()
    {
        _handler = new FunctionHandler();
        _consoleOut = new CustomConsoleWriter();
        SystemWrapper.Instance.SetOut(_consoleOut);
    }

    [Fact]
    public async Task When_Metrics_Add_Metadata_Same_Key_Should_Ignore_Metadata()
    {
<<<<<<< HEAD
        // Arrange


=======
>>>>>>> b0d88072
        // Act
        var exception = await Record.ExceptionAsync(() => _handler.HandleSameKey("whatever"));

        // Assert
        Assert.Null(exception);
    }

    [Fact]
    public async Task When_Metrics_Add_Metadata_Second_Invocation_Should_Not_Throw_Exception()
    {
        // Act
        var exception = await Record.ExceptionAsync(() => _handler.HandleTestSecondCall("whatever"));
        Assert.Null(exception);

        exception = await Record.ExceptionAsync(() => _handler.HandleTestSecondCall("whatever"));
        Assert.Null(exception);
    }

    [Fact]
    public async Task When_Metrics_Add_Metadata_FromMultipleThread_Should_Not_Throw_Exception()
    {
        // Act
        var exception = await Record.ExceptionAsync(() => _handler.HandleMultipleThreads("whatever"));
        Assert.Null(exception);
    }

    [Fact]
    public void When_LambdaContext_Should_Add_FunctioName_Dimension_CaptureColdStart()
    {
        // Arrange
        var context = new TestLambdaContext
        {
            FunctionName = "My Function with context"
        };

        // Act
        _handler.HandleWithLambdaContext(context);
        var metricsOutput = _consoleOut.ToString();

        // Assert
        Assert.Contains(
            "\"FunctionName\":\"My Function with context\"",
            metricsOutput);

        Assert.Contains(
            "\"CloudWatchMetrics\":[{\"Namespace\":\"ns\",\"Metrics\":[{\"Name\":\"ColdStart\",\"Unit\":\"Count\"}],\"Dimensions\":[[\"Service\",\"FunctionName\"]]}]},\"Service\":\"svc\",\"FunctionName\":\"My Function with context\",\"ColdStart\":1}",
            metricsOutput);
    }

    [Fact]
    public void When_LambdaContext_And_Parameter_Should_Add_FunctioName_Dimension_CaptureColdStart()
    {
        // Arrange
        var context = new TestLambdaContext
        {
            FunctionName = "My Function with context"
        };

        // Act
        _handler.HandleWithParamAndLambdaContext("Hello", context);
        var metricsOutput = _consoleOut.ToString();

        // Assert
        Assert.Contains(
            "\"FunctionName\":\"My Function with context\"",
            metricsOutput);

        Assert.Contains(
            "\"CloudWatchMetrics\":[{\"Namespace\":\"ns\",\"Metrics\":[{\"Name\":\"ColdStart\",\"Unit\":\"Count\"}],\"Dimensions\":[[\"Service\",\"FunctionName\"]]}]},\"Service\":\"svc\",\"FunctionName\":\"My Function with context\",\"ColdStart\":1}",
            metricsOutput);
    }

    [Fact]
    public void When_No_LambdaContext_Should_Not_Add_FunctioName_Dimension_CaptureColdStart()
    {
        // Act
        _handler.HandleColdStartNoContext();
        var metricsOutput = _consoleOut.ToString();

        // Assert
        Assert.DoesNotContain(
            "\"FunctionName\"",
            metricsOutput);

        Assert.Contains(
            "\"Metrics\":[{\"Name\":\"MyMetric\",\"Unit\":\"None\"}],\"Dimensions\":[[\"Service\"]]}]},\"Service\":\"svc\",\"MyMetric\":1}",
            metricsOutput);
    }

    [Fact]
    public void DefaultDimensions_AreAppliedCorrectly()
    {
        // Arrange
        var handler = new DefaultDimensionsHandler();

        // Act
        handler.Handler();

        // Get the output and parse it
        var metricsOutput = _consoleOut.ToString();

        // Assert cold start
        Assert.Contains(
<<<<<<< HEAD
            "\"CloudWatchMetrics\":[{\"Namespace\":\"dotnet-powertools-test\",\"Metrics\":[{\"Name\":\"ColdStart\",\"Unit\":\"Count\"}],\"Dimensions\":[[\"Service\",\"Environment\",\"Another\"]]}]},\"Service\":\"testService\",\"Environment\":\"Prod\",\"Another\":\"One\",\"ColdStart\":1}",
            metricsOutput);
        // Assert successful booking metrics
        Assert.Contains(
            "\"CloudWatchMetrics\":[{\"Namespace\":\"dotnet-powertools-test\",\"Metrics\":[{\"Name\":\"SuccessfulBooking\",\"Unit\":\"Count\"}],\"Dimensions\":[[\"Service\",\"Environment\",\"Another\"]]}]},\"Service\":\"testService\",\"Environment\":\"Prod\",\"Another\":\"One\",\"SuccessfulBooking\":1}",
=======
            "\"CloudWatchMetrics\":[{\"Namespace\":\"dotnet-powertools-test\",\"Metrics\":[{\"Name\":\"ColdStart\",\"Unit\":\"Count\"}],\"Dimensions\":[[\"Environment\",\"Another\",\"Service\"]]}]},\"Environment\":\"Prod\",\"Another\":\"One\",\"Service\":\"testService\",\"ColdStart\":1}",
            metricsOutput);
        // Assert successful booking metrics
        Assert.Contains(
            "\"CloudWatchMetrics\":[{\"Namespace\":\"dotnet-powertools-test\",\"Metrics\":[{\"Name\":\"SuccessfulBooking\",\"Unit\":\"Count\"}],\"Dimensions\":[[\"Environment\",\"Another\",\"Service\"]]}]},\"Environment\":\"Prod\",\"Another\":\"One\",\"Service\":\"testService\",\"SuccessfulBooking\":1}",
>>>>>>> b0d88072
            metricsOutput);
    }

    [Fact]
    public void DefaultDimensions_AreAppliedCorrectly_WithContext_FunctionName()
    {
        // Arrange
        var handler = new DefaultDimensionsHandler();

        // Act
        handler.HandlerWithContext(new TestLambdaContext
        {
            FunctionName = "My_Function_Name"
        });

        // Get the output and parse it
        var metricsOutput = _consoleOut.ToString();

        // Assert cold start
        Assert.Contains(
<<<<<<< HEAD
            "\"CloudWatchMetrics\":[{\"Namespace\":\"dotnet-powertools-test\",\"Metrics\":[{\"Name\":\"ColdStart\",\"Unit\":\"Count\"}],\"Dimensions\":[[\"Service\",\"Environment\",\"Another\",\"FunctionName\"]]}]},\"Service\":\"testService\",\"Environment\":\"Prod\",\"Another\":\"One\",\"FunctionName\":\"My_Function_Name\",\"ColdStart\":1}",
            metricsOutput);
        // Assert successful Memory metrics
        Assert.Contains(
            "\"CloudWatchMetrics\":[{\"Namespace\":\"dotnet-powertools-test\",\"Metrics\":[{\"Name\":\"Memory\",\"Unit\":\"Megabytes\"}],\"Dimensions\":[[\"Service\",\"Environment\",\"Another\",\"FunctionName\"]]}]},\"Service\":\"testService\",\"Environment\":\"Prod\",\"Another\":\"One\",\"FunctionName\":\"My_Function_Name\",\"Memory\":10}",
=======
            "\"CloudWatchMetrics\":[{\"Namespace\":\"dotnet-powertools-test\",\"Metrics\":[{\"Name\":\"ColdStart\",\"Unit\":\"Count\"}],\"Dimensions\":[[\"Environment\",\"Another\",\"Service\",\"FunctionName\"]]}]},\"Environment\":\"Prod\",\"Another\":\"One\",\"Service\":\"testService\",\"FunctionName\":\"My_Function_Name\",\"ColdStart\":1}",
            metricsOutput);
        // Assert successful Memory metrics
        Assert.Contains(
            "\"CloudWatchMetrics\":[{\"Namespace\":\"dotnet-powertools-test\",\"Metrics\":[{\"Name\":\"Memory\",\"Unit\":\"Megabytes\"}],\"Dimensions\":[[\"Environment\",\"Another\",\"Service\",\"FunctionName\"]]}]},\"Environment\":\"Prod\",\"Another\":\"One\",\"Service\":\"testService\",\"FunctionName\":\"My_Function_Name\",\"Memory\":10}",
>>>>>>> b0d88072
            metricsOutput);
    }

    [Fact]
    public void Handler_WithMockedMetrics_ShouldCallAddMetric()
    {
        // Arrange
        var metricsMock = Substitute.For<IMetrics>();

        metricsMock.Options.Returns(new MetricsOptions
        {
            CaptureColdStart = true,
            Namespace = "dotnet-powertools-test",
            Service = "testService",
            DefaultDimensions = new Dictionary<string, string>
            {
                { "Environment", "Prod" },
                { "Another", "One" }
            }
        });

        Metrics.UseMetricsForTests(metricsMock);


        var sut = new MetricsDependencyInjectionOptionsHandler(metricsMock);

        // Act
        sut.Handler();

        // Assert
        metricsMock.Received(1).PushSingleMetric("ColdStart", 1, MetricUnit.Count, "dotnet-powertools-test",
            service: "testService", Arg.Any<Dictionary<string, string>>());
        metricsMock.Received(1).AddMetric("SuccessfulBooking", 1, MetricUnit.Count);
    }

    [Fact]
    public void Handler_With_Builder_Should_Configure_In_Constructor()
    {
        // Arrange
        var handler = new MetricsnBuilderHandler();

        // Act
        handler.Handler(new TestLambdaContext
        {
            FunctionName = "My_Function_Name"
        });

        // Get the output and parse it
        var metricsOutput = _consoleOut.ToString();

        // Assert cold start
        Assert.Contains(
            "\"CloudWatchMetrics\":[{\"Namespace\":\"dotnet-powertools-test\",\"Metrics\":[{\"Name\":\"ColdStart\",\"Unit\":\"Count\"}],\"Dimensions\":[[\"Service\",\"Environment\",\"Another\",\"FunctionName\"]]}]},\"Service\":\"testService\",\"Environment\":\"Prod1\",\"Another\":\"One\",\"FunctionName\":\"My_Function_Name\",\"ColdStart\":1}",
            metricsOutput);
        // Assert successful Memory metrics
        Assert.Contains(
            "\"CloudWatchMetrics\":[{\"Namespace\":\"dotnet-powertools-test\",\"Metrics\":[{\"Name\":\"SuccessfulBooking\",\"Unit\":\"Count\"}],\"Dimensions\":[[\"Service\",\"Environment\",\"Another\",\"FunctionName\"]]}]},\"Service\":\"testService\",\"Environment\":\"Prod1\",\"Another\":\"One\",\"FunctionName\":\"My_Function_Name\",\"SuccessfulBooking\":1}",
            metricsOutput);
    }
    
    [Fact]
    public void Handler_With_Builder_Should_Configure_In_Constructor_Mock()
    {
        var metricsMock = Substitute.For<IMetrics>();

        metricsMock.Options.Returns(new MetricsOptions
        {
            CaptureColdStart = true,
            Namespace = "dotnet-powertools-test",
            Service = "testService",
            DefaultDimensions = new Dictionary<string, string>
            {
                { "Environment", "Prod" },
                { "Another", "One" }
            }
        });

        Metrics.UseMetricsForTests(metricsMock);
        
        var sut = new MetricsnBuilderHandler(metricsMock);

        // Act
        sut.Handler(new TestLambdaContext
        {
            FunctionName = "My_Function_Name"
        });

        metricsMock.Received(1).PushSingleMetric("ColdStart", 1, MetricUnit.Count, "dotnet-powertools-test",
            service: "testService", Arg.Any<Dictionary<string, string>>());
        metricsMock.Received(1).AddMetric("SuccessfulBooking", 1, MetricUnit.Count);
    }
<<<<<<< HEAD
=======
    
    [Fact]
    public void When_RaiseOnEmptyMetrics_And_NoMetrics_Should_ThrowException()
    {
        // Act & Assert
        var exception = Assert.Throws<SchemaValidationException>(() => _handler.HandlerRaiseOnEmptyMetrics());
        Assert.Equal("No metrics have been provided.", exception.Message);
    }
    
    [Fact]
    public void Handler_With_Builder_Should_Raise_Empty_Metrics()
    {
        // Arrange
        var handler = new MetricsnBuilderHandler();

        // Act & Assert
        var exception = Assert.Throws<SchemaValidationException>(() => handler.HandlerEmpty());
        Assert.Equal("No metrics have been provided.", exception.Message);
    }
    
    [Fact]
    public void When_ColdStart_Should_Use_DefaultDimensions_From_Options()
    {
        // Arrange
        var metricsMock = Substitute.For<IMetrics>();
        var expectedDimensions = new Dictionary<string, string>
        {
            { "Environment", "Test" },
            { "Region", "us-east-1" }
        };

        metricsMock.Options.Returns(new MetricsOptions
        {
            Namespace = "dotnet-powertools-test",
            Service = "testService",
            CaptureColdStart = true,
            DefaultDimensions = expectedDimensions
        });

        Metrics.UseMetricsForTests(metricsMock);

        var context = new TestLambdaContext
        {
            FunctionName = "TestFunction"
        };

        // Act
        _handler.HandleWithLambdaContext(context);

        // Assert
        metricsMock.Received(1).PushSingleMetric(
            "ColdStart",
            1.0,
            MetricUnit.Count,
            "dotnet-powertools-test",
            "testService",
            Arg.Is<Dictionary<string, string>>(d => 
                d.ContainsKey("Environment") && d["Environment"] == "Test" &&
                d.ContainsKey("Region") && d["Region"] == "us-east-1" &&
                d.ContainsKey("FunctionName") && d["FunctionName"] == "TestFunction"
            )
        );
    }
    
    [Fact]
    public void When_ColdStart_And_DefaultDimensions_Is_Null_Should_Only_Add_Service_And_FunctionName()
    {
        // Arrange
        var metricsMock = Substitute.For<IMetrics>();

        metricsMock.Options.Returns(new MetricsOptions
        {
            Namespace = "dotnet-powertools-test",
            Service = "testService",
            CaptureColdStart = true,
            DefaultDimensions = null
        });

        Metrics.UseMetricsForTests(metricsMock);

        var context = new TestLambdaContext
        {
            FunctionName = "TestFunction"
        };

        // Act
        _handler.HandleWithLambdaContext(context);

        // Assert
        metricsMock.Received(1).PushSingleMetric(
            "ColdStart",
            1.0,
            MetricUnit.Count,
            "dotnet-powertools-test",
            "testService",
            Arg.Is<Dictionary<string, string>>(d =>
                d.Count == 1 &&
                d.ContainsKey("FunctionName") &&
                d["FunctionName"] == "TestFunction"
            )
        );
    }
>>>>>>> b0d88072

    public void Dispose()
    {
        Metrics.ResetForTest();
        MetricsAspect.ResetForTest();
    }
}<|MERGE_RESOLUTION|>--- conflicted
+++ resolved
@@ -39,12 +39,6 @@
     [Fact]
     public async Task When_Metrics_Add_Metadata_Same_Key_Should_Ignore_Metadata()
     {
-<<<<<<< HEAD
-        // Arrange
-
-
-=======
->>>>>>> b0d88072
         // Act
         var exception = await Record.ExceptionAsync(() => _handler.HandleSameKey("whatever"));
 
@@ -148,19 +142,11 @@
 
         // Assert cold start
         Assert.Contains(
-<<<<<<< HEAD
             "\"CloudWatchMetrics\":[{\"Namespace\":\"dotnet-powertools-test\",\"Metrics\":[{\"Name\":\"ColdStart\",\"Unit\":\"Count\"}],\"Dimensions\":[[\"Service\",\"Environment\",\"Another\"]]}]},\"Service\":\"testService\",\"Environment\":\"Prod\",\"Another\":\"One\",\"ColdStart\":1}",
             metricsOutput);
         // Assert successful booking metrics
         Assert.Contains(
             "\"CloudWatchMetrics\":[{\"Namespace\":\"dotnet-powertools-test\",\"Metrics\":[{\"Name\":\"SuccessfulBooking\",\"Unit\":\"Count\"}],\"Dimensions\":[[\"Service\",\"Environment\",\"Another\"]]}]},\"Service\":\"testService\",\"Environment\":\"Prod\",\"Another\":\"One\",\"SuccessfulBooking\":1}",
-=======
-            "\"CloudWatchMetrics\":[{\"Namespace\":\"dotnet-powertools-test\",\"Metrics\":[{\"Name\":\"ColdStart\",\"Unit\":\"Count\"}],\"Dimensions\":[[\"Environment\",\"Another\",\"Service\"]]}]},\"Environment\":\"Prod\",\"Another\":\"One\",\"Service\":\"testService\",\"ColdStart\":1}",
-            metricsOutput);
-        // Assert successful booking metrics
-        Assert.Contains(
-            "\"CloudWatchMetrics\":[{\"Namespace\":\"dotnet-powertools-test\",\"Metrics\":[{\"Name\":\"SuccessfulBooking\",\"Unit\":\"Count\"}],\"Dimensions\":[[\"Environment\",\"Another\",\"Service\"]]}]},\"Environment\":\"Prod\",\"Another\":\"One\",\"Service\":\"testService\",\"SuccessfulBooking\":1}",
->>>>>>> b0d88072
             metricsOutput);
     }
 
@@ -181,19 +167,11 @@
 
         // Assert cold start
         Assert.Contains(
-<<<<<<< HEAD
             "\"CloudWatchMetrics\":[{\"Namespace\":\"dotnet-powertools-test\",\"Metrics\":[{\"Name\":\"ColdStart\",\"Unit\":\"Count\"}],\"Dimensions\":[[\"Service\",\"Environment\",\"Another\",\"FunctionName\"]]}]},\"Service\":\"testService\",\"Environment\":\"Prod\",\"Another\":\"One\",\"FunctionName\":\"My_Function_Name\",\"ColdStart\":1}",
             metricsOutput);
         // Assert successful Memory metrics
         Assert.Contains(
             "\"CloudWatchMetrics\":[{\"Namespace\":\"dotnet-powertools-test\",\"Metrics\":[{\"Name\":\"Memory\",\"Unit\":\"Megabytes\"}],\"Dimensions\":[[\"Service\",\"Environment\",\"Another\",\"FunctionName\"]]}]},\"Service\":\"testService\",\"Environment\":\"Prod\",\"Another\":\"One\",\"FunctionName\":\"My_Function_Name\",\"Memory\":10}",
-=======
-            "\"CloudWatchMetrics\":[{\"Namespace\":\"dotnet-powertools-test\",\"Metrics\":[{\"Name\":\"ColdStart\",\"Unit\":\"Count\"}],\"Dimensions\":[[\"Environment\",\"Another\",\"Service\",\"FunctionName\"]]}]},\"Environment\":\"Prod\",\"Another\":\"One\",\"Service\":\"testService\",\"FunctionName\":\"My_Function_Name\",\"ColdStart\":1}",
-            metricsOutput);
-        // Assert successful Memory metrics
-        Assert.Contains(
-            "\"CloudWatchMetrics\":[{\"Namespace\":\"dotnet-powertools-test\",\"Metrics\":[{\"Name\":\"Memory\",\"Unit\":\"Megabytes\"}],\"Dimensions\":[[\"Environment\",\"Another\",\"Service\",\"FunctionName\"]]}]},\"Environment\":\"Prod\",\"Another\":\"One\",\"Service\":\"testService\",\"FunctionName\":\"My_Function_Name\",\"Memory\":10}",
->>>>>>> b0d88072
             metricsOutput);
     }
 
@@ -285,8 +263,6 @@
             service: "testService", Arg.Any<Dictionary<string, string>>());
         metricsMock.Received(1).AddMetric("SuccessfulBooking", 1, MetricUnit.Count);
     }
-<<<<<<< HEAD
-=======
     
     [Fact]
     public void When_RaiseOnEmptyMetrics_And_NoMetrics_Should_ThrowException()
@@ -389,7 +365,6 @@
             )
         );
     }
->>>>>>> b0d88072
 
     public void Dispose()
     {
