/*
 * Copyright Amazon.com, Inc. or its affiliates. All Rights Reserved.
 * 
 * Licensed under the Apache License, Version 2.0 (the "License").
 * You may not use this file except in compliance with the License.
 * A copy of the License is located at
 * 
 *  http://aws.amazon.com/apache2.0
 * 
 * or in the "license" file accompanying this file. This file is distributed
 * on an "AS IS" BASIS, WITHOUT WARRANTIES OR CONDITIONS OF ANY KIND, either
 * express or implied. See the License for the specific language governing
 * permissions and limitations under the License.
 */

using System;
using System.Collections.Generic;
using System.IO;
using System.Text.Json.Serialization;
using System.Threading.Tasks;
using AWS.Lambda.Powertools.Common;
<<<<<<< HEAD
using AWS.Lambda.Powertools.Metrics;

using Moq;
=======
using NSubstitute;
>>>>>>> fe4ef8bc
using Xunit;

[assembly: CollectionBehavior(DisableTestParallelization = true)]

namespace AWS.Lambda.Powertools.Metrics.Tests
{
    [Collection("Sequential")]
    public class EmfValidationTests
    {
        public EmfValidationTests()
        {
            MetricsContext.SetJsonSerializationContext(new SystemTextJsonSerializer());
        }
        
        [Trait("Category", value: "SchemaValidation")]
        [Fact]
        public void WhenCaptureColdStart_CreateSeparateBlob()
        {
            // Arrange
            var methodName = Guid.NewGuid().ToString();
            var consoleOut = new StringWriter();
            const bool captureColdStartEnabled = true;
            Console.SetOut(consoleOut);
<<<<<<< HEAD

            var configurations = new Mock<IPowertoolsConfigurations>();
            
=======
            
            var configurations = Substitute.For<IPowertoolsConfigurations>();

>>>>>>> fe4ef8bc
            var metrics = new Metrics(
                configurations,
                nameSpace: "dotnet-powertools-test",
                service: "testService",
                captureColdStartEnabled: captureColdStartEnabled
            );

            var handler = new MetricsAspectHandler(
                metrics,
                captureColdStartEnabled
            );

            var eventArgs = new AspectEventArgs { Name = methodName };

            // Act
            handler.OnEntry(eventArgs);
            Metrics.AddMetric("TestMetric", 1, MetricUnit.Count);
            handler.OnExit(eventArgs);

            var metricsOutput = consoleOut.ToString();

            // Assert
            var metricBlobs = AllIndexesOf(metricsOutput, "_aws");

            Assert.Equal(2, metricBlobs.Count);

            // Reset
            handler.ResetForTest();
        }

        [Trait("Category", "SchemaValidation")]
        [Fact]
        public void WhenCaptureColdStartEnabled_ValidateExists()
        {
            // Arrange
            var methodName = Guid.NewGuid().ToString();
            var consoleOut = new StringWriter();
            const bool captureColdStartEnabled = true;
            Console.SetOut(consoleOut);

            var configurations = Substitute.For<IPowertoolsConfigurations>();

            var logger = new Metrics(
                configurations,
                nameSpace: "dotnet-powertools-test",
                service: "testService",
                captureColdStartEnabled: captureColdStartEnabled
            );

            var handler = new MetricsAspectHandler(
                logger,
                captureColdStartEnabled
            );

            var eventArgs = new AspectEventArgs { Name = methodName };

            // Act
            handler.OnEntry(eventArgs);
            Metrics.AddMetric("TestMetric", 1, MetricUnit.Count);
            handler.OnExit(eventArgs);

            var result = consoleOut.ToString();

            // Assert
            Assert.Contains("\"Metrics\":[{\"Name\":\"ColdStart\",\"Unit\":\"Count\"}]", result);
            Assert.Contains("\"ColdStart\":1", result);

            handler.ResetForTest();
        }

        [Trait("Category", "EMFLimits")]
        [Fact]
        public void WhenMaxMetricsAreAdded_FlushAutomatically()
        {
            // Arrange
            var methodName = Guid.NewGuid().ToString();
            var consoleOut = new StringWriter();
            Console.SetOut(consoleOut);

            var configurations = Substitute.For<IPowertoolsConfigurations>();

            var metrics = new Metrics(
                configurations,
                nameSpace: "dotnet-powertools-test",
                service: "testService"
            );

            var handler = new MetricsAspectHandler(
                metrics,
                false
            );

            var eventArgs = new AspectEventArgs { Name = methodName };

            // Act
            handler.OnEntry(eventArgs);

            for (var i = 0; i <= PowertoolsConfigurations.MaxMetrics; i++)
            {
                Metrics.AddMetric($"Metric Name {i + 1}", i, MetricUnit.Count);

                if (i == PowertoolsConfigurations.MaxMetrics)
                {
                    // flush when it reaches MaxMetrics
                    Assert.Contains("{\"Namespace\":\"dotnet-powertools-test\",\"Metrics\":[{\"Name\":\"Metric Name 1\",\"Unit\":\"Count\"},{\"Name\":\"Metric Name 2\",\"Unit\":\"Count\"},{\"Name\":\"Metric Name 3\",\"Unit\":\"Count\"},{\"Name\":\"Metric Name 4\",\"Unit\":\"Count\"},{\"Name\":\"Metric Name 5\",\"Unit\":\"Count\"},{\"Name\":\"Metric Name 6\",\"Unit\":\"Count\"},{\"Name\":\"Metric Name 7\",\"Unit\":\"Count\"},{\"Name\":\"Metric Name 8\",\"Unit\":\"Count\"},{\"Name\":\"Metric Name 9\",\"Unit\":\"Count\"},{\"Name\":\"Metric Name 10\",\"Unit\":\"Count\"},{\"Name\":\"Metric Name 11\",\"Unit\":\"Count\"},{\"Name\":\"Metric Name 12\",\"Unit\":\"Count\"},{\"Name\":\"Metric Name 13\",\"Unit\":\"Count\"},{\"Name\":\"Metric Name 14\",\"Unit\":\"Count\"},{\"Name\":\"Metric Name 15\",\"Unit\":\"Count\"},{\"Name\":\"Metric Name 16\",\"Unit\":\"Count\"},{\"Name\":\"Metric Name 17\",\"Unit\":\"Count\"},{\"Name\":\"Metric Name 18\",\"Unit\":\"Count\"},{\"Name\":\"Metric Name 19\",\"Unit\":\"Count\"},{\"Name\":\"Metric Name 20\",\"Unit\":\"Count\"},{\"Name\":\"Metric Name 21\",\"Unit\":\"Count\"},{\"Name\":\"Metric Name 22\",\"Unit\":\"Count\"},{\"Name\":\"Metric Name 23\",\"Unit\":\"Count\"},{\"Name\":\"Metric Name 24\",\"Unit\":\"Count\"},{\"Name\":\"Metric Name 25\",\"Unit\":\"Count\"},{\"Name\":\"Metric Name 26\",\"Unit\":\"Count\"},{\"Name\":\"Metric Name 27\",\"Unit\":\"Count\"},{\"Name\":\"Metric Name 28\",\"Unit\":\"Count\"},{\"Name\":\"Metric Name 29\",\"Unit\":\"Count\"},{\"Name\":\"Metric Name 30\",\"Unit\":\"Count\"},{\"Name\":\"Metric Name 31\",\"Unit\":\"Count\"},{\"Name\":\"Metric Name 32\",\"Unit\":\"Count\"},{\"Name\":\"Metric Name 33\",\"Unit\":\"Count\"},{\"Name\":\"Metric Name 34\",\"Unit\":\"Count\"},{\"Name\":\"Metric Name 35\",\"Unit\":\"Count\"},{\"Name\":\"Metric Name 36\",\"Unit\":\"Count\"},{\"Name\":\"Metric Name 37\",\"Unit\":\"Count\"},{\"Name\":\"Metric Name 38\",\"Unit\":\"Count\"},{\"Name\":\"Metric Name 39\",\"Unit\":\"Count\"},{\"Name\":\"Metric Name 40\",\"Unit\":\"Count\"},{\"Name\":\"Metric Name 41\",\"Unit\":\"Count\"},{\"Name\":\"Metric Name 42\",\"Unit\":\"Count\"},{\"Name\":\"Metric Name 43\",\"Unit\":\"Count\"},{\"Name\":\"Metric Name 44\",\"Unit\":\"Count\"},{\"Name\":\"Metric Name 45\",\"Unit\":\"Count\"},{\"Name\":\"Metric Name 46\",\"Unit\":\"Count\"},{\"Name\":\"Metric Name 47\",\"Unit\":\"Count\"},{\"Name\":\"Metric Name 48\",\"Unit\":\"Count\"},{\"Name\":\"Metric Name 49\",\"Unit\":\"Count\"},{\"Name\":\"Metric Name 50\",\"Unit\":\"Count\"},{\"Name\":\"Metric Name 51\",\"Unit\":\"Count\"},{\"Name\":\"Metric Name 52\",\"Unit\":\"Count\"},{\"Name\":\"Metric Name 53\",\"Unit\":\"Count\"},{\"Name\":\"Metric Name 54\",\"Unit\":\"Count\"},{\"Name\":\"Metric Name 55\",\"Unit\":\"Count\"},{\"Name\":\"Metric Name 56\",\"Unit\":\"Count\"},{\"Name\":\"Metric Name 57\",\"Unit\":\"Count\"},{\"Name\":\"Metric Name 58\",\"Unit\":\"Count\"},{\"Name\":\"Metric Name 59\",\"Unit\":\"Count\"},{\"Name\":\"Metric Name 60\",\"Unit\":\"Count\"},{\"Name\":\"Metric Name 61\",\"Unit\":\"Count\"},{\"Name\":\"Metric Name 62\",\"Unit\":\"Count\"},{\"Name\":\"Metric Name 63\",\"Unit\":\"Count\"},{\"Name\":\"Metric Name 64\",\"Unit\":\"Count\"},{\"Name\":\"Metric Name 65\",\"Unit\":\"Count\"},{\"Name\":\"Metric Name 66\",\"Unit\":\"Count\"},{\"Name\":\"Metric Name 67\",\"Unit\":\"Count\"},{\"Name\":\"Metric Name 68\",\"Unit\":\"Count\"},{\"Name\":\"Metric Name 69\",\"Unit\":\"Count\"},{\"Name\":\"Metric Name 70\",\"Unit\":\"Count\"},{\"Name\":\"Metric Name 71\",\"Unit\":\"Count\"},{\"Name\":\"Metric Name 72\",\"Unit\":\"Count\"},{\"Name\":\"Metric Name 73\",\"Unit\":\"Count\"},{\"Name\":\"Metric Name 74\",\"Unit\":\"Count\"},{\"Name\":\"Metric Name 75\",\"Unit\":\"Count\"},{\"Name\":\"Metric Name 76\",\"Unit\":\"Count\"},{\"Name\":\"Metric Name 77\",\"Unit\":\"Count\"},{\"Name\":\"Metric Name 78\",\"Unit\":\"Count\"},{\"Name\":\"Metric Name 79\",\"Unit\":\"Count\"},{\"Name\":\"Metric Name 80\",\"Unit\":\"Count\"},{\"Name\":\"Metric Name 81\",\"Unit\":\"Count\"},{\"Name\":\"Metric Name 82\",\"Unit\":\"Count\"},{\"Name\":\"Metric Name 83\",\"Unit\":\"Count\"},{\"Name\":\"Metric Name 84\",\"Unit\":\"Count\"},{\"Name\":\"Metric Name 85\",\"Unit\":\"Count\"},{\"Name\":\"Metric Name 86\",\"Unit\":\"Count\"},{\"Name\":\"Metric Name 87\",\"Unit\":\"Count\"},{\"Name\":\"Metric Name 88\",\"Unit\":\"Count\"},{\"Name\":\"Metric Name 89\",\"Unit\":\"Count\"},{\"Name\":\"Metric Name 90\",\"Unit\":\"Count\"},{\"Name\":\"Metric Name 91\",\"Unit\":\"Count\"},{\"Name\":\"Metric Name 92\",\"Unit\":\"Count\"},{\"Name\":\"Metric Name 93\",\"Unit\":\"Count\"},{\"Name\":\"Metric Name 94\",\"Unit\":\"Count\"},{\"Name\":\"Metric Name 95\",\"Unit\":\"Count\"},{\"Name\":\"Metric Name 96\",\"Unit\":\"Count\"},{\"Name\":\"Metric Name 97\",\"Unit\":\"Count\"},{\"Name\":\"Metric Name 98\",\"Unit\":\"Count\"},{\"Name\":\"Metric Name 99\",\"Unit\":\"Count\"},{\"Name\":\"Metric Name 100\",\"Unit\":\"Count\"}],\"Dimensions\":[[\"Service\"]]", consoleOut.ToString());
                }
            }
            handler.OnExit(eventArgs);

            var metricsOutput = consoleOut.ToString();

            // Assert
            // flush the (MaxMetrics + 1) item only
            Assert.Contains("{\"Namespace\":\"dotnet-powertools-test\",\"Metrics\":[{\"Name\":\"Metric Name 101\",\"Unit\":\"Count\"}],\"Dimensions\":[[\"Service\"]", metricsOutput);

            // Reset
            handler.ResetForTest();
        }

        [Trait("Category", "EMFLimits")]
        [Fact]
        public void WhenMaxDataPointsAreAddedToTheSameMetric_FlushAutomatically()
        {
            // Arrange
            var methodName = Guid.NewGuid().ToString();
            var consoleOut = new StringWriter();
            Console.SetOut(consoleOut);

            var configurations = Substitute.For<IPowertoolsConfigurations>();

            var metrics = new Metrics(
                configurations,
                nameSpace: "dotnet-powertools-test",
                service: "testService"
            );

            var handler = new MetricsAspectHandler(
                metrics,
                false
            );

            var eventArgs = new AspectEventArgs { Name = methodName };

            // Act
            handler.OnEntry(eventArgs);

            for (var i = 0; i <= PowertoolsConfigurations.MaxMetrics; i++)
            {
                Metrics.AddMetric($"Metric Name", i, MetricUnit.Count);
                if(i == PowertoolsConfigurations.MaxMetrics)
                {
                    // flush when it reaches MaxMetrics
                    Assert.Contains(
                        "\"Service\":\"testService\",\"Metric Name\":[0,1,2,3,4,5,6,7,8,9,10,11,12,13,14,15,16,17,18,19,20,21,22,23,24,25,26,27,28,29,30,31,32,33,34,35,36,37,38,39,40,41,42,43,44,45,46,47,48,49,50,51,52,53,54,55,56,57,58,59,60,61,62,63,64,65,66,67,68,69,70,71,72,73,74,75,76,77,78,79,80,81,82,83,84,85,86,87,88,89,90,91,92,93,94,95,96,97,98,99]}",
                        consoleOut.ToString());
                }
            }

            handler.OnExit(eventArgs);

            var metricsOutput = consoleOut.ToString();

            // Assert
            // flush the (MaxMetrics + 1) item only
            Assert.Contains("[[\"Service\"]]}]},\"Service\":\"testService\",\"Metric Name\":100}", metricsOutput);

            // Reset
            handler.ResetForTest();
        }

        [Trait("Category", "EMFLimits")]
        [Fact]
        public void WhenMoreThan9DimensionsAdded_ThrowArgumentOutOfRangeException()
        {
            // Arrange
            var methodName = Guid.NewGuid().ToString();
            var configurations = Substitute.For<IPowertoolsConfigurations>();

            var metrics = new Metrics(
                configurations,
                nameSpace: "dotnet-powertools-test",
                service: "testService"
            );

            var handler = new MetricsAspectHandler(
                metrics,
                false
            );

            var eventArgs = new AspectEventArgs { Name = methodName };

            // Act
            handler.OnEntry(eventArgs);

            var act = () =>
            {
                for (var i = 0; i <= 9; i++)
                {
                    Metrics.AddDimension($"Dimension Name {i + 1}", $"Dimension Value {i + 1}");
                }
            };

            handler.OnExit(eventArgs);

            // Assert
            Assert.Throws<ArgumentOutOfRangeException>(act);

            // Reset 
            handler.ResetForTest();
        }

        [Trait("Category", "SchemaValidation")]
        [Fact]
        public void WhenNamespaceNotDefined_ThrowSchemaValidationException()
        {
            // Arrange
            var methodName = Guid.NewGuid().ToString();
            var configurations = Substitute.For<IPowertoolsConfigurations>();

            var metrics = new Metrics(
                configurations
            );

            var handler = new MetricsAspectHandler(
                metrics,
                false
            );

            var eventArgs = new AspectEventArgs { Name = methodName };

            // Act
            var act = () =>
            {
                handler.OnEntry(eventArgs);
                Metrics.AddMetric("TestMetric", 1, MetricUnit.Count);
                handler.OnExit(eventArgs);
            };

            // Assert
            var exception = Assert.Throws<SchemaValidationException>(act);
            Assert.Equal("EMF schema is invalid. 'namespace' is mandatory and not specified.", exception.Message);

            // RESET
            handler.ResetForTest();
        }

        [Trait("Category", "SchemaValidation")]
        [Fact]
        public void WhenDimensionsAreAdded_MustExistAsMembers()
        {
            // Arrange
            var methodName = Guid.NewGuid().ToString();
            var consoleOut = new StringWriter();
            Console.SetOut(consoleOut);

            var configurations = Substitute.For<IPowertoolsConfigurations>();

            var metrics = new Metrics(
                configurations,
                nameSpace: "dotnet-powertools-test",
                service: "testService"
            );

            var handler = new MetricsAspectHandler(
                metrics,
                false
            );

            var eventArgs = new AspectEventArgs { Name = methodName };

            // Act
            handler.OnEntry(eventArgs);
            Metrics.AddDimension("functionVersion", "$LATEST");
            Metrics.AddMetric("TestMetric", 1, MetricUnit.Count);
            handler.OnExit(eventArgs);

            var result = consoleOut.ToString();

            // Assert
            Assert.Contains("\"Dimensions\":[[\"Service\"],[\"functionVersion\"]]"
                , result);
            Assert.Contains("\"Service\":\"testService\",\"functionVersion\":\"$LATEST\""
                , result);

            // Reset
            handler.ResetForTest();
        }

        [Trait("Category", "MetricsImplementation")]
        [Fact]
        public void WhenNamespaceIsDefined_AbleToRetrieveNamespace()
        {
            // Arrange
            var methodName = Guid.NewGuid().ToString();
            var configurations = Substitute.For<IPowertoolsConfigurations>();
            var metrics = new Metrics(configurations);

            var handler = new MetricsAspectHandler(
                metrics,
                false
            );

            var eventArgs = new AspectEventArgs { Name = methodName };

            // Act
            handler.OnEntry(eventArgs);
            Metrics.SetNamespace("dotnet-powertools-test");

            var result = Metrics.GetNamespace();

            // Assert
            Assert.Equal("dotnet-powertools-test", result);

            // Reset
            handler.ResetForTest();
        }

        [Trait("Category", "MetricsImplementation")]
        [Fact]
        public void WhenMetricsDefined_AbleToAddMetadata()
        {
            // Arrange
            var methodName = Guid.NewGuid().ToString();
            var consoleOut = new StringWriter();
            Console.SetOut(consoleOut);

            var configurations = Substitute.For<IPowertoolsConfigurations>();
            var metrics = new Metrics(
                configurations,
                nameSpace: "dotnet-powertools-test",
                service: "testService"
            );

            var handler = new MetricsAspectHandler(
                metrics,
                false
            );

            var eventArgs = new AspectEventArgs { Name = methodName };

            // Act
            handler.OnEntry(eventArgs);
            Metrics.AddMetadata("test_metadata", "test_value");
            handler.OnExit(eventArgs);

            var result = consoleOut.ToString();

            // Assert
            Assert.Contains("\"test_metadata\":\"test_value\"", result);

            // Reset
            handler.ResetForTest();
        }

        [Trait("Category", "MetricsImplementation")]
        [Fact]
        public void WhenDefaultDimensionsSet_ValidInitialization()
        {
            // Arrange
            var methodName = Guid.NewGuid().ToString();
            var consoleOut = new StringWriter();
            Console.SetOut(consoleOut);

            var defaultDimensions = new Dictionary<string, string> { { "CustomDefaultDimension", "CustomDefaultDimensionValue" } };
            var configurations = Substitute.For<IPowertoolsConfigurations>();

            var metrics = new Metrics(
                configurations,
                nameSpace: "dotnet-powertools-test",
                service: "testService"
            );

            var handler = new MetricsAspectHandler(
                metrics,
                false
            );

            var eventArgs = new AspectEventArgs { Name = methodName };

            // Act
            handler.OnEntry(eventArgs);
            Metrics.SetDefaultDimensions(defaultDimensions);
            Metrics.AddMetric("TestMetric", 1, MetricUnit.Count);
            handler.OnExit(eventArgs);

            var result = consoleOut.ToString();

            // Assert
            Assert.Contains("\"Dimensions\":[[\"Service\"],[\"CustomDefaultDimension\"]", result);
            Assert.Contains("\"CustomDefaultDimension\":\"CustomDefaultDimensionValue\"", result);

            // Reset
            handler.ResetForTest();
        }

        [Trait("Category", "MetricsImplementation")]
        [Fact]
        public void WhenMetricIsNegativeValue_ThrowException()
        {
            // Arrange
            var methodName = Guid.NewGuid().ToString();
            var configurations = Substitute.For<IPowertoolsConfigurations>();

            var metrics = new Metrics(
                configurations,
                nameSpace: "dotnet-powertools-test",
                service: "testService"
            );

            var handler = new MetricsAspectHandler(
                metrics,
                false
            );

            var eventArgs = new AspectEventArgs { Name = methodName };

            // Act
            var act = () =>
            {
                const int metricValue = -1;
                handler.OnEntry(eventArgs);
                Metrics.AddMetric("TestMetric", metricValue, MetricUnit.Count);
                handler.OnExit(eventArgs);
            };

            // Assert
            var exception = Assert.Throws<ArgumentException>(act);
            Assert.Equal("'AddMetric' method requires a valid metrics value. Value must be >= 0. (Parameter 'value')", exception.Message);

            // RESET
            handler.ResetForTest();
        }

        [Trait("Category", "SchemaValidation")]
        [Fact]
        public void WhenDefaultDimensionSet_IgnoreDuplicates()
        {
            // Arrange
            var methodName = Guid.NewGuid().ToString();
            var consoleOut = new StringWriter();
            Console.SetOut(consoleOut);
            var configurations = Substitute.For<IPowertoolsConfigurations>();
            var defaultDimensions = new Dictionary<string, string> { { "CustomDefaultDimension", "CustomDefaultDimensionValue" } };

            var metrics = new Metrics(
                configurations,
                nameSpace: "dotnet-powertools-test",
                service: "testService"
            );

            var handler = new MetricsAspectHandler(
                metrics,
                false
            );

            var eventArgs = new AspectEventArgs { Name = methodName };

            // Act
            handler.OnEntry(eventArgs);
            Metrics.SetDefaultDimensions(defaultDimensions);
            Metrics.SetDefaultDimensions(defaultDimensions);
            Metrics.AddMetric("TestMetric", 1, MetricUnit.Count);
            handler.OnExit(eventArgs);

            var result = consoleOut.ToString();

            // Assert
            Assert.Contains("\"Dimensions\":[[\"Service\"],[\"CustomDefaultDimension\"]", result);
            Assert.Contains("\"CustomDefaultDimension\":\"CustomDefaultDimensionValue\"", result);

            // Reset
            handler.ResetForTest();
        }

        [Fact]
        public void WhenMetricsAndMetadataAdded_ValidateOutput()
        {
            // Arrange
            var methodName = Guid.NewGuid().ToString();
            var consoleOut = new StringWriter();
            Console.SetOut(consoleOut);
            var configurations = Substitute.For<IPowertoolsConfigurations>();

            var metrics = new Metrics(
                configurations,
                nameSpace: "dotnet-powertools-test",
                service: "testService"
            );

            var handler = new MetricsAspectHandler(
                metrics,
                false
            );

            var eventArgs = new AspectEventArgs { Name = methodName };

            // Act 
            handler.OnEntry(eventArgs);
            Metrics.AddDimension("functionVersion", "$LATEST");
            Metrics.AddMetric("Time", 100.7, MetricUnit.Milliseconds);
            Metrics.AddMetadata("env", "dev");
            handler.OnExit(eventArgs);

            var result = consoleOut.ToString();

            // Assert
            Assert.Contains("CloudWatchMetrics\":[{\"Namespace\":\"dotnet-powertools-test\",\"Metrics\":[{\"Name\":\"Time\",\"Unit\":\"Milliseconds\"}],\"Dimensions\":[[\"Service\"],[\"functionVersion\"]]}]},\"Service\":\"testService\",\"functionVersion\":\"$LATEST\",\"Time\":100.7,\"env\":\"dev\"}"
                , result);

            // Reset
            handler.ResetForTest();
        }
        
        [Fact]
        public void When_Metrics_And_Metadata_Added_With_Same_Key_Should_Only_Write_Metrics()
        {
            // Arrange
            var methodName = Guid.NewGuid().ToString();
            var consoleOut = new StringWriter();
            Console.SetOut(consoleOut);
            var configurations = Substitute.For<IPowertoolsConfigurations>();

            var metrics = new Metrics(
                configurations,
                nameSpace: "dotnet-powertools-test",
                service: "testService"
            );

            var handler = new MetricsAspectHandler(
                metrics,
                false
            );

            var eventArgs = new AspectEventArgs { Name = methodName };

            // Act 
            handler.OnEntry(eventArgs);
            Metrics.AddDimension("functionVersion", "$LATEST");
            Metrics.AddMetric("Time", 100.7, MetricUnit.Milliseconds);
            Metrics.AddMetadata("Time", "dev");
            handler.OnExit(eventArgs);

            var result = consoleOut.ToString();

            // Assert
            // No Metadata key was added
            Assert.Contains("CloudWatchMetrics\":[{\"Namespace\":\"dotnet-powertools-test\",\"Metrics\":[{\"Name\":\"Time\",\"Unit\":\"Milliseconds\"}],\"Dimensions\":[[\"Service\"],[\"functionVersion\"]]}]},\"Service\":\"testService\",\"functionVersion\":\"$LATEST\",\"Time\":100.7}"
                , result);

            // Reset
            handler.ResetForTest();
        }

        [Trait("Category", "MetricsImplementation")]
        [Fact]
        public void WhenMetricsWithSameNameAdded_ValidateMetricArray()
        {
            // Arrange
            var methodName = Guid.NewGuid().ToString();
            var consoleOut = new StringWriter();
            Console.SetOut(consoleOut);

            var configurations = Substitute.For<IPowertoolsConfigurations>();

            var metrics = new Metrics(
                configurations,
                nameSpace: "dotnet-powertools-test",
                service: "testService"
            );

            var handler = new MetricsAspectHandler(
                metrics,
                false
            );

            var eventArgs = new AspectEventArgs { Name = methodName };

            // Act 
            handler.OnEntry(eventArgs);
            Metrics.AddDimension("functionVersion", "$LATEST");
            Metrics.AddMetric("Time", 100.5, MetricUnit.Milliseconds);
            Metrics.AddMetric("Time", 200, MetricUnit.Milliseconds);
            handler.OnExit(eventArgs);

            var result = consoleOut.ToString();

            // Assert
            Assert.Contains("\"Metrics\":[{\"Name\":\"Time\",\"Unit\":\"Milliseconds\"}]"
                , result);
            Assert.Contains("\"Time\":[100.5,200]"
                , result);

            // Reset
            handler.ResetForTest();
        }
        
        [Trait("Category", "MetricsImplementation")]
        [Fact]
        public void WhenMetricsWithStandardResolutionAdded_ValidateMetricArray()
        {
            // Arrange
            var methodName = Guid.NewGuid().ToString();
            var consoleOut = new StringWriter();
            Console.SetOut(consoleOut);

            var configurations = Substitute.For<IPowertoolsConfigurations>();

            var metrics = new Metrics(
                configurations,
                nameSpace: "dotnet-powertools-test",
                service: "testService"
            );

            var handler = new MetricsAspectHandler(
                metrics,
                false
            );

            var eventArgs = new AspectEventArgs { Name = methodName };

            // Act 
            handler.OnEntry(eventArgs);
            Metrics.AddDimension("functionVersion", "$LATEST");
            Metrics.AddMetric("Time", 100.5, MetricUnit.Milliseconds, MetricResolution.Standard);
            handler.OnExit(eventArgs);

            var result = consoleOut.ToString();

            // Assert
            Assert.Contains("\"Metrics\":[{\"Name\":\"Time\",\"Unit\":\"Milliseconds\",\"StorageResolution\":60}]"
                , result);
            Assert.Contains("\"Time\":100.5"
                , result);

            // Reset
            handler.ResetForTest();
        }
        
        [Trait("Category", "MetricsImplementation")]
        [Fact]
        public void WhenMetricsWithHighResolutionAdded_ValidateMetricArray()
        {
            // Arrange
            var methodName = Guid.NewGuid().ToString();
            var consoleOut = new StringWriter();
            Console.SetOut(consoleOut);

            var configurations = Substitute.For<IPowertoolsConfigurations>();

            var metrics = new Metrics(
                configurations,
                nameSpace: "dotnet-powertools-test",
                service: "testService"
            );

            var handler = new MetricsAspectHandler(
                metrics,
                false
            );

            var eventArgs = new AspectEventArgs { Name = methodName };

            // Act 
            handler.OnEntry(eventArgs);
            Metrics.AddDimension("functionVersion", "$LATEST");
            Metrics.AddMetric("Time", 100.5, MetricUnit.Milliseconds, MetricResolution.High);
            handler.OnExit(eventArgs);

            var result = consoleOut.ToString();

            // Assert
            Assert.Contains("\"Metrics\":[{\"Name\":\"Time\",\"Unit\":\"Milliseconds\",\"StorageResolution\":1}]"
                , result);
            Assert.Contains("\"Time\":100.5"
                , result);

            // Reset
            handler.ResetForTest();
        }

        #region Helpers

        private List<int> AllIndexesOf(string str, string value)
        {
            var indexes = new List<int>();

            if (string.IsNullOrEmpty(value)) return indexes;

            for (var index = 0; ; index += value.Length)
            {
                index = str.IndexOf(value, index, StringComparison.Ordinal);
                if (index == -1)
                    return indexes;
                indexes.Add(index);
            }
        }

        #endregion
        
        [Fact]
        public async Task WhenMetricsAsyncRaceConditionItemSameKeyExists_ValidateLock()
        {
            // Arrange
            var methodName = Guid.NewGuid().ToString();
            var consoleOut = new StringWriter();
            Console.SetOut(consoleOut);

            var configurations = Substitute.For<IPowertoolsConfigurations>();

            var metrics = new Metrics(configurations,
                nameSpace: "dotnet-powertools-test",
                service: "testService");

            var handler = new MetricsAspectHandler(metrics,
                false);

            var eventArgs = new AspectEventArgs { Name = methodName };

            // Act
            handler.OnEntry(eventArgs);

            var tasks = new List<Task>();
            for (var i = 0; i < 100; i++)
            {
                tasks.Add(Task.Run(() =>
                {
                    Metrics.AddMetric($"Metric Name", 0, MetricUnit.Count);
                }));
            }

            await Task.WhenAll(tasks);


            handler.OnExit(eventArgs);

            var metricsOutput = consoleOut.ToString();

            // Assert
            Assert.Contains("{\"Namespace\":\"dotnet-powertools-test\",\"Metrics\":[{\"Name\":\"Metric Name\",\"Unit\":\"Count\"}],\"Dimensions\":[[\"Service\"]]",
                metricsOutput);

            // Reset
            handler.ResetForTest();
        }
    }
}<|MERGE_RESOLUTION|>--- conflicted
+++ resolved
@@ -19,13 +19,10 @@
 using System.Text.Json.Serialization;
 using System.Threading.Tasks;
 using AWS.Lambda.Powertools.Common;
-<<<<<<< HEAD
 using AWS.Lambda.Powertools.Metrics;
 
 using Moq;
-=======
 using NSubstitute;
->>>>>>> fe4ef8bc
 using Xunit;
 
 [assembly: CollectionBehavior(DisableTestParallelization = true)]
@@ -49,15 +46,9 @@
             var consoleOut = new StringWriter();
             const bool captureColdStartEnabled = true;
             Console.SetOut(consoleOut);
-<<<<<<< HEAD
-
-            var configurations = new Mock<IPowertoolsConfigurations>();
             
-=======
-            
-            var configurations = Substitute.For<IPowertoolsConfigurations>();
-
->>>>>>> fe4ef8bc
+            var configurations = Substitute.For<IPowertoolsConfigurations>();
+
             var metrics = new Metrics(
                 configurations,
                 nameSpace: "dotnet-powertools-test",
