<Project>
  <PropertyGroup>
    <ManagePackageVersionsCentrally>true</ManagePackageVersionsCentrally>
  </PropertyGroup>
  <ItemGroup>
    <!--    Do not update AspectInjector from 2.8.1 until this issue is fixed https://github.com/pamidur/aspect-injector/issues/220-->
<<<<<<< HEAD
    <PackageVersion Include="Amazon.Lambda.APIGatewayEvents" Version="2.6.0" />
    <PackageVersion Include="Amazon.Lambda.ApplicationLoadBalancerEvents" Version="2.1.0" />
=======
>>>>>>> ff53f97c
    <PackageVersion Include="AspectInjector" Version="2.8.1" />
    <PackageVersion Include="Amazon.Lambda.Core" Version="2.2.0" />
    <PackageVersion Include="AWSSDK.AppConfig" Version="3.7.301" />
    <PackageVersion Include="AWSSDK.AppConfigData" Version="3.7.301.15" />
    <PackageVersion Include="AWSSDK.DynamoDBv2" Version="3.7.301.18" />
    <PackageVersion Include="AWSXRayRecorder.Handlers.AwsSdk" Version="2.12.0" />
    <PackageVersion Include="JmesPath.Net" Version="1.0.330" />
    <PackageVersion Include="Microsoft.Extensions.Logging" Version="8.0.0" />
    <PackageVersion Include="AWSSDK.SecretsManager" Version="3.7.302.29" />
    <PackageVersion Include="AWSSDK.SimpleSystemsManagement" Version="3.7.303.2" />
    <PackageVersion Include="Microsoft.Extensions.Configuration" Version="8.0.0" />
    <PackageVersion Include="AWSSDK.XRay" Version="3.7.300.54" />
    <PackageVersion Include="AWSXRayRecorder.Core" Version="2.14.0" />
    <PackageVersion Include="Amazon.Lambda.DynamoDBEvents" Version="3.1.0" />
    <PackageVersion Include="Amazon.Lambda.KinesisEvents" Version="2.2.0" />
    <PackageVersion Include="Amazon.Lambda.SQSEvents" Version="2.2.0" />
  </ItemGroup>
</Project><|MERGE_RESOLUTION|>--- conflicted
+++ resolved
@@ -4,11 +4,8 @@
   </PropertyGroup>
   <ItemGroup>
     <!--    Do not update AspectInjector from 2.8.1 until this issue is fixed https://github.com/pamidur/aspect-injector/issues/220-->
-<<<<<<< HEAD
     <PackageVersion Include="Amazon.Lambda.APIGatewayEvents" Version="2.6.0" />
     <PackageVersion Include="Amazon.Lambda.ApplicationLoadBalancerEvents" Version="2.1.0" />
-=======
->>>>>>> ff53f97c
     <PackageVersion Include="AspectInjector" Version="2.8.1" />
     <PackageVersion Include="Amazon.Lambda.Core" Version="2.2.0" />
     <PackageVersion Include="AWSSDK.AppConfig" Version="3.7.301" />
