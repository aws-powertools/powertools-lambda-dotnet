<Project Sdk="Microsoft.NET.Sdk">

    <PropertyGroup>
        <TargetFramework>net6.0</TargetFramework>
        <LangVersion>default</LangVersion>
        <PackageId>AWS.Lambda.Powertools.Tracing</PackageId>
        <Version>0.0.1</Version>
        <Authors>Amazon Web Services</Authors>
        <Company>Amazon.com, Inc</Company>
        <Title>Powertools for AWS Lambda (.NET)</Title>
        <Description>Powertools for AWS Lambda (.NET) - Tracing package.</Description>
        <Copyright>Copyright 2023 Amazon.com, Inc. or its affiliates. All Rights Reserved.</Copyright>
        <RepositoryUrl>https://github.com/aws-powertools/powertools-lambda-dotnet</RepositoryUrl>
        <PackageLicenseExpression>Apache-2.0</PackageLicenseExpression>
        <PackageTags>AWS;Amazon;Lambda;Powertools</PackageTags>
        <PackageIconUrl>https://sdk-for-net.amazonwebservices.com/images/AWSLogo128x128.png</PackageIconUrl>
        <PackageReadmeFile>README.md</PackageReadmeFile>
        <PackageIcon>AWSLogo128x128.png</PackageIcon>
        <GeneratePackageOnBuild>true</GeneratePackageOnBuild>
        <AssemblyName>AWS.Lambda.Powertools.Tracing</AssemblyName>
        <RootNamespace>AWS.Lambda.Powertools.Tracing</RootNamespace>
    </PropertyGroup>

    <PropertyGroup>
        <GenerateDocumentationFile>true</GenerateDocumentationFile>
    </PropertyGroup>

    <ItemGroup>
        <Compile Include="..\AWS.Lambda.Powertools.Common\**\*.cs">
            <Link>Common\%(RecursiveDir)%(Filename)%(Extension)</Link>
        </Compile>
        <Compile Remove="..\AWS.Lambda.Powertools.Common\obj\**" />
    </ItemGroup>

    <ItemGroup>
        <PackageReference Include="AWSSDK.XRay" Version="3.7.102.25" />
<<<<<<< HEAD
        <PackageReference Include="AWSXRayRecorder.Core" Version="2.13.0" />
        <PackageReference Include="AspectInjector" Version="2.8.1" />
=======
        <PackageReference Include="AWSXRayRecorder.Core" Version="2.14.0" />
>>>>>>> 38130a1b
    </ItemGroup>
    <ItemGroup>
        <None Include="README.md" Pack="true" PackagePath="\" />
    </ItemGroup>
    <ItemGroup>
        <None Include="../../AWSLogo128x128.png" Pack="true" Visible="false" PackagePath="" />
    </ItemGroup>
</Project><|MERGE_RESOLUTION|>--- conflicted
+++ resolved
@@ -34,12 +34,8 @@
 
     <ItemGroup>
         <PackageReference Include="AWSSDK.XRay" Version="3.7.102.25" />
-<<<<<<< HEAD
-        <PackageReference Include="AWSXRayRecorder.Core" Version="2.13.0" />
         <PackageReference Include="AspectInjector" Version="2.8.1" />
-=======
         <PackageReference Include="AWSXRayRecorder.Core" Version="2.14.0" />
->>>>>>> 38130a1b
     </ItemGroup>
     <ItemGroup>
         <None Include="README.md" Pack="true" PackagePath="\" />
