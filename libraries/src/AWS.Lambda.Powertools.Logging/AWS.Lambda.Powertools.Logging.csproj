--- conflicted
+++ resolved
@@ -12,19 +12,11 @@
     <ItemGroup>
         <!--   Package versions are Centrally managed in Directory.Packages.props file  -->
         <!--   More info https://learn.microsoft.com/en-us/nuget/consume-packages/central-package-management   -->
-<<<<<<< HEAD
         <PackageReference Include="Amazon.Lambda.APIGatewayEvents" />
         <PackageReference Include="Amazon.Lambda.ApplicationLoadBalancerEvents" />
         <PackageReference Include="Amazon.Lambda.Core" />
         <PackageReference Include="Microsoft.Extensions.Logging" />
-        <ProjectReference Include="..\AWS.Lambda.Powertools.Common\AWS.Lambda.Powertools.Common.csproj">
-            <Private>false</Private>
-            <ExcludeAssets>runtime</ExcludeAssets>
-        </ProjectReference>
-=======
-        <PackageReference Include="Microsoft.Extensions.Logging"/>
         <ProjectReference Include="..\AWS.Lambda.Powertools.Common\AWS.Lambda.Powertools.Common.csproj" Condition="'$(Configuration)'=='Debug'"/>
->>>>>>> d99a3e04
     </ItemGroup>
-    
+
 </Project>