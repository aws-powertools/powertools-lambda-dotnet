--- conflicted
+++ resolved
@@ -107,19 +107,16 @@
     /// </summary>
     /// <value>The metrics options.</value>
     public MetricsOptions Options { get; }
-<<<<<<< HEAD
 
     /// <summary>
     ///    Sets the function name.
     /// </summary>
     /// <param name="functionName"></param>
     void SetFunctionName(string functionName);
-=======
     
     /// <summary>
     ///    Captures the cold start metric.
     /// </summary>
     /// <param name="context"></param>
     void CaptureColdStartMetric(ILambdaContext context);
->>>>>>> 807bead3
 }