﻿/*
 * Copyright Amazon.com, Inc. or its affiliates. All Rights Reserved.
 *
 * Licensed under the Apache License, Version 2.0 (the "License").
 * You may not use this file except in compliance with the License.
 * A copy of the License is located at
 *
 *  http://aws.amazon.com/apache2.0
 *
 * or in the "license" file accompanying this file. This file is distributed
 * on an "AS IS" BASIS, WITHOUT WARRANTIES OR CONDITIONS OF ANY KIND, either
 * express or implied. See the License for the specific language governing
 * permissions and limitations under the License.
 */

using System.Collections.Generic;
using Amazon.Lambda.Core;

namespace AWS.Lambda.Powertools.Metrics;

/// <summary>
///     Interface for metrics operations.
/// </summary>
/// <seealso cref="System.IDisposable" />
public interface IMetrics
{
    /// <summary>
    ///     Adds a metric to the collection.
    /// </summary>
    /// <param name="key">The metric key.</param>
    /// <param name="value">The metric value.</param>
    /// <param name="unit">The metric unit.</param>
    /// <param name="resolution">The metric resolution.</param>
    void AddMetric(string key, double value, MetricUnit unit = MetricUnit.None,
        MetricResolution resolution = MetricResolution.Default);

    /// <summary>
    ///     Adds a dimension to the collection.
    /// </summary>
    /// <param name="key">The dimension key.</param>
    /// <param name="value">The dimension value.</param>
    void AddDimension(string key, string value);

    /// <summary>
    ///     Adds metadata to the collection.
    /// </summary>
    /// <param name="key">The metadata key.</param>
    /// <param name="value">The metadata value.</param>
    void AddMetadata(string key, object value);

    /// <summary>
    ///     Sets the default dimensions.
    /// </summary>
    /// <param name="defaultDimensions">The default dimensions.</param>
    void SetDefaultDimensions(Dictionary<string, string> defaultDimensions);

    /// <summary>
    ///     Sets the namespace for the metrics.
    /// </summary>
    /// <param name="nameSpace">The namespace.</param>
    void SetNamespace(string nameSpace);

    /// <summary>
    ///     Sets the service name for the metrics.
    /// </summary>
    /// <param name="service">The service name.</param>
    void SetService(string service);

    /// <summary>
    ///     Sets whether to raise an event on empty metrics.
    /// </summary>
    /// <param name="raiseOnEmptyMetrics">If set to <c>true</c>, raises an event on empty metrics.</param>
    void SetRaiseOnEmptyMetrics(bool raiseOnEmptyMetrics);

    /// <summary>
    ///     Sets whether to capture cold start metrics.
    /// </summary>
    /// <param name="captureColdStart">If set to <c>true</c>, captures cold start metrics.</param>
    void SetCaptureColdStart(bool captureColdStart);

    /// <summary>
    ///     Pushes a single metric to the collection.
    /// </summary>
    /// <param name="name">The metric name.</param>
    /// <param name="value">The metric value.</param>
    /// <param name="unit">The metric unit.</param>
    /// <param name="nameSpace">The namespace.</param>
    /// <param name="service">The service name.</param>
<<<<<<< HEAD
    /// <param name="defaultDimensions">The default dimensions.</param>
    /// <param name="resolution">The metric resolution.</param>
    void PushSingleMetric(string name, double value, MetricUnit unit, string nameSpace = null, string service = null,
        Dictionary<string, string> defaultDimensions = null, MetricResolution resolution = MetricResolution.Default);
=======
    /// <param name="dimensions">The default dimensions.</param>
    /// <param name="resolution">The metric resolution.</param>
    void PushSingleMetric(string name, double value, MetricUnit unit, string nameSpace = null, string service = null,
        Dictionary<string, string> dimensions = null, MetricResolution resolution = MetricResolution.Default);
>>>>>>> 475ade39

    /// <summary>
    ///     Clears the default dimensions.
    /// </summary>
    void ClearDefaultDimensions();

    /// <summary>
    ///     Flushes the metrics.
    /// </summary>
    /// <param name="metricsOverflow">If set to <c>true</c>, indicates a metrics overflow.</param>
    void Flush(bool metricsOverflow = false);

<<<<<<< HEAD
    /// <summary>
    ///     Gets the metrics options.
    /// </summary>
    /// <value>The metrics options.</value>
    public MetricsOptions Options { get; }
=======
    /// <summary>
    ///     Gets the metrics options.
    /// </summary>
    /// <value>The metrics options.</value>
    public MetricsOptions Options { get; }
    
    /// <summary>
    ///    Captures the cold start metric.
    /// </summary>
    /// <param name="context"></param>
    void CaptureColdStartMetric(ILambdaContext context);
>>>>>>> 475ade39
}<|MERGE_RESOLUTION|>--- conflicted
+++ resolved
@@ -86,17 +86,10 @@
     /// <param name="unit">The metric unit.</param>
     /// <param name="nameSpace">The namespace.</param>
     /// <param name="service">The service name.</param>
-<<<<<<< HEAD
-    /// <param name="defaultDimensions">The default dimensions.</param>
-    /// <param name="resolution">The metric resolution.</param>
-    void PushSingleMetric(string name, double value, MetricUnit unit, string nameSpace = null, string service = null,
-        Dictionary<string, string> defaultDimensions = null, MetricResolution resolution = MetricResolution.Default);
-=======
     /// <param name="dimensions">The default dimensions.</param>
     /// <param name="resolution">The metric resolution.</param>
     void PushSingleMetric(string name, double value, MetricUnit unit, string nameSpace = null, string service = null,
         Dictionary<string, string> dimensions = null, MetricResolution resolution = MetricResolution.Default);
->>>>>>> 475ade39
 
     /// <summary>
     ///     Clears the default dimensions.
@@ -109,13 +102,6 @@
     /// <param name="metricsOverflow">If set to <c>true</c>, indicates a metrics overflow.</param>
     void Flush(bool metricsOverflow = false);
 
-<<<<<<< HEAD
-    /// <summary>
-    ///     Gets the metrics options.
-    /// </summary>
-    /// <value>The metrics options.</value>
-    public MetricsOptions Options { get; }
-=======
     /// <summary>
     ///     Gets the metrics options.
     /// </summary>
@@ -127,5 +113,4 @@
     /// </summary>
     /// <param name="context"></param>
     void CaptureColdStartMetric(ILambdaContext context);
->>>>>>> 475ade39
 }