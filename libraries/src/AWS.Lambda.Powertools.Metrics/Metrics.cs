﻿/*
 * Copyright Amazon.com, Inc. or its affiliates. All Rights Reserved.
 *
 * Licensed under the Apache License, Version 2.0 (the "License").
 * You may not use this file except in compliance with the License.
 * A copy of the License is located at
 *
 *  http://aws.amazon.com/apache2.0
 *
 * or in the "license" file accompanying this file. This file is distributed
 * on an "AS IS" BASIS, WITHOUT WARRANTIES OR CONDITIONS OF ANY KIND, either
 * express or implied. See the License for the specific language governing
 * permissions and limitations under the License.
 */

using System;
using System.Collections.Generic;
using System.Diagnostics;
using System.Linq;
<<<<<<< HEAD
using System.Runtime.CompilerServices;
using System.Threading;
=======
using Amazon.Lambda.Core;
>>>>>>> 475ade39
using AWS.Lambda.Powertools.Common;

namespace AWS.Lambda.Powertools.Metrics;

/// <summary>
///     Class Metrics.
///     Implements the <see cref="IMetrics" />
/// </summary>
/// <seealso cref="IMetrics" />
public class Metrics : IMetrics, IDisposable
{
    /// <summary>
    ///    Gets or sets the instance.
    /// </summary>
<<<<<<< HEAD
    internal static IMetrics Instance
    {
        get => Current.Value ?? new Metrics(PowertoolsConfigurations.Instance);
        private set => Current.Value = value;
    }

    /// <summary>
    /// Gets DefaultDimensions
    /// </summary>
    public static Dictionary<string, string> DefaultDimensions => Instance.Options.DefaultDimensions;
    
    /// <summary>
    /// Gets Namespace
    /// </summary>
    public static string Namespace => Instance.Options.Namespace;
    
    /// <summary>
    /// Gets Service 
    /// </summary>
    public static string Service => Instance.Options.Service;

    /// <inheritdoc />
    public MetricsOptions Options =>
=======
    public static IMetrics Instance
    {
        get => _instance ?? new Metrics(PowertoolsConfigurations.Instance, consoleWrapper: new ConsoleWrapper());
        private set => _instance = value;
    }

    /// <inheritdoc />
    public MetricsOptions Options => _options ??
>>>>>>> 475ade39
        new()
        {
            CaptureColdStart = _captureColdStartEnabled,
            Namespace = GetNamespace(),
            Service = GetService(),
            RaiseOnEmptyMetrics = _raiseOnEmptyMetrics,
            DefaultDimensions = GetDefaultDimensions()
        };

    /// <summary>
    ///     The instance
    /// </summary>
    private static readonly AsyncLocal<IMetrics> Current = new();

    /// <summary>
    ///     The context
    /// </summary>
    private readonly MetricsContext _context;

    /// <summary>
    ///     The Powertools for AWS Lambda (.NET) configurations
    /// </summary>
    private readonly IPowertoolsConfigurations _powertoolsConfigurations;

    /// <summary>
    ///     If true, Powertools for AWS Lambda (.NET) will throw an exception on empty metrics when trying to flush
    /// </summary>
    private bool _raiseOnEmptyMetrics;

    /// <summary>
    ///     The capture cold start enabled
    /// </summary>
    private bool _captureColdStartEnabled;

    /// <summary>
    /// Shared synchronization object
    /// </summary>
    private readonly object _lockObj = new();


    /// <summary>
    ///    Initializes a new instance of the <see cref="Metrics" /> class.
    /// </summary>
    /// <param name="configure"></param>
    /// <returns></returns>
    public static IMetrics Configure(Action<MetricsOptions> configure)
    {
        var options = new MetricsOptions();
        configure(options);

        if (!string.IsNullOrEmpty(options.Namespace))
            SetNamespace(options.Namespace);

        if (!string.IsNullOrEmpty(options.Service))
            Instance.SetService(options.Service);

        if (options.RaiseOnEmptyMetrics.HasValue)
            Instance.SetRaiseOnEmptyMetrics(options.RaiseOnEmptyMetrics.Value);
        if (options.CaptureColdStart.HasValue)
            Instance.SetCaptureColdStart(options.CaptureColdStart.Value);

        if (options.DefaultDimensions != null)
            SetDefaultDimensions(options.DefaultDimensions);

        return Instance;
    }

    /// <summary>
    ///   The options
    /// </summary>
    private readonly MetricsOptions _options;

    /// <summary>
    ///    The console wrapper for console output
    /// </summary>
    private readonly IConsoleWrapper _consoleWrapper;

    /// <summary>
    ///    Initializes a new instance of the <see cref="Metrics" /> class.
    /// </summary>
    /// <param name="configure"></param>
    /// <returns></returns>
    public static IMetrics Configure(Action<MetricsOptions> configure)
    {
        var options = new MetricsOptions();
        configure(options);

        if (!string.IsNullOrEmpty(options.Namespace))
            SetNamespace(options.Namespace);

        if (!string.IsNullOrEmpty(options.Service))
            Instance.SetService(options.Service);

        if (options.RaiseOnEmptyMetrics.HasValue)
            Instance.SetRaiseOnEmptyMetrics(options.RaiseOnEmptyMetrics.Value);
        if (options.CaptureColdStart.HasValue)
            Instance.SetCaptureColdStart(options.CaptureColdStart.Value);

        if (options.DefaultDimensions != null)
            SetDefaultDimensions(options.DefaultDimensions);

        return Instance;
    }

    /// <summary>
    ///     Creates a Metrics object that provides features to send metrics to Amazon Cloudwatch using the Embedded metric
    ///     format (EMF). See
    ///     https://docs.aws.amazon.com/AmazonCloudWatch/latest/monitoring/CloudWatch_Embedded_Metric_Format_Specification.html
    /// </summary>
    /// <param name="powertoolsConfigurations">Powertools for AWS Lambda (.NET) Configuration</param>
    /// <param name="nameSpace">Metrics Namespace Identifier</param>
    /// <param name="service">Metrics Service Name</param>
    /// <param name="raiseOnEmptyMetrics">Instructs metrics validation to throw exception if no metrics are provided</param>
    /// <param name="captureColdStartEnabled">Instructs metrics capturing the ColdStart is enabled</param>
    /// <param name="consoleWrapper">For console output</param>
    /// <param name="options">MetricsOptions</param>
    internal Metrics(IPowertoolsConfigurations powertoolsConfigurations, string nameSpace = null, string service = null,
        bool raiseOnEmptyMetrics = false, bool captureColdStartEnabled = false, IConsoleWrapper consoleWrapper = null, MetricsOptions options = null)
    {
        _powertoolsConfigurations = powertoolsConfigurations;
<<<<<<< HEAD
        _context = new MetricsContext();
        _raiseOnEmptyMetrics = raiseOnEmptyMetrics;
        _captureColdStartEnabled = captureColdStartEnabled;
=======
        _consoleWrapper = consoleWrapper;
        _context = new MetricsContext();
        _raiseOnEmptyMetrics = raiseOnEmptyMetrics;
        _captureColdStartEnabled = captureColdStartEnabled;
        _options = options;
>>>>>>> 475ade39

        Instance = this;
        _powertoolsConfigurations.SetExecutionEnvironment(this);

        if (!string.IsNullOrEmpty(nameSpace)) SetNamespace(nameSpace);
        if (!string.IsNullOrEmpty(service)) SetService(service);
    }

    /// <inheritdoc />
    void IMetrics.AddMetric(string key, double value, MetricUnit unit, MetricResolution resolution)
    {
        if (Instance != null)
        {
            if (string.IsNullOrWhiteSpace(key))
                throw new ArgumentNullException(
                    nameof(key),
                    "'AddMetric' method requires a valid metrics key. 'Null' or empty values are not allowed.");

            if (value < 0)
            {
                throw new ArgumentException(
                    "'AddMetric' method requires a valid metrics value. Value must be >= 0.", nameof(value));
            }

            lock (_lockObj)
            {
                var metrics = _context.GetMetrics();

                if (metrics.Count > 0 &&
                    (metrics.Count == PowertoolsConfigurations.MaxMetrics ||
                     metrics.FirstOrDefault(x => x.Name == key)
                         ?.Values.Count == PowertoolsConfigurations.MaxMetrics))
                {
                    Instance.Flush(true);
                }

                _context.AddMetric(key, value, unit, resolution);
            }
        }
        else
        {
<<<<<<< HEAD
            Debug.WriteLine(
=======
            _consoleWrapper.Debug(
>>>>>>> 475ade39
                $"##WARNING##: Metrics should be initialized in Handler method before calling {nameof(AddMetric)} method.");
        }
    }

    /// <inheritdoc />
    void IMetrics.SetNamespace(string nameSpace)
    {
        _context.SetNamespace(!string.IsNullOrWhiteSpace(nameSpace)
            ? nameSpace
            : GetNamespace() ?? _powertoolsConfigurations.MetricsNamespace);
    }


    /// <summary>
    ///     Implements interface to get service name
    /// </summary>
    /// <returns>System.String.</returns>
    private string GetService()
    {
        try
        {
            return _context.GetService();
        }
        catch
        {
            return null;
        }
    }

    /// <inheritdoc />
    void IMetrics.AddDimension(string key, string value)
    {
        if (string.IsNullOrWhiteSpace(key))
            throw new ArgumentNullException(nameof(key),
                "'AddDimension' method requires a valid dimension key. 'Null' or empty values are not allowed.");

        _context.AddDimension(key, value);
    }

    /// <inheritdoc />
    void IMetrics.AddMetadata(string key, object value)
    {
        if (string.IsNullOrWhiteSpace(key))
            throw new ArgumentNullException(nameof(key),
                "'AddMetadata' method requires a valid metadata key. 'Null' or empty values are not allowed.");

        _context.AddMetadata(key, value);
    }

    /// <inheritdoc />
    void IMetrics.SetDefaultDimensions(Dictionary<string, string> defaultDimensions)
    {
        foreach (var item in defaultDimensions)
            if (string.IsNullOrWhiteSpace(item.Key) || string.IsNullOrWhiteSpace(item.Value))
                throw new ArgumentNullException(nameof(item.Key),
                    "'SetDefaultDimensions' method requires a valid key pair. 'Null' or empty values are not allowed.");

        _context.SetDefaultDimensions(DictionaryToList(defaultDimensions));
    }

    /// <inheritdoc />
    void IMetrics.Flush(bool metricsOverflow)
    {
        if (_context.GetMetrics().Count == 0
            && _raiseOnEmptyMetrics)
            throw new SchemaValidationException(true);

        if (_context.IsSerializable)
        {
            var emfPayload = _context.Serialize();

            _consoleWrapper.WriteLine(emfPayload);

            _context.ClearMetrics();

            if (!metricsOverflow) _context.ClearNonDefaultDimensions();
        }
        else
        {
            if (!_captureColdStartEnabled)
                _consoleWrapper.WriteLine(
                    "##User-WARNING## No application metrics to publish. The cold-start metric may be published if enabled. If application metrics should never be empty, consider using 'RaiseOnEmptyMetrics = true'");
        }
    }

    /// <inheritdoc />
    void IMetrics.ClearDefaultDimensions()
    {
        _context.ClearDefaultDimensions();
    }

    /// <inheritdoc />
    public void SetService(string service)
    {
        // this needs to check if service is set through code or env variables
        // the default value service_undefined has to be ignored and return null so it is not added as default   
        var parsedService = !string.IsNullOrWhiteSpace(service)
            ? service
            : _powertoolsConfigurations.Service == "service_undefined"
                ? null
                : _powertoolsConfigurations.Service;

        if (parsedService != null)
        {
            _context.SetService(parsedService);
            _context.SetDefaultDimensions(new List<DimensionSet>(new[]
                { new DimensionSet("Service", GetService()) }));
        }
    }

    /// <inheritdoc />
    public void SetRaiseOnEmptyMetrics(bool raiseOnEmptyMetrics)
    {
        _raiseOnEmptyMetrics = raiseOnEmptyMetrics;
    }

    /// <inheritdoc />
    public void SetCaptureColdStart(bool captureColdStart)
    {
        _captureColdStartEnabled = captureColdStart;
    }

    private Dictionary<string, string> GetDefaultDimensions()
    {
        return ListToDictionary(_context.GetDefaultDimensions());
    }

    /// <inheritdoc />
    void IMetrics.PushSingleMetric(string name, double value, MetricUnit unit, string nameSpace,
<<<<<<< HEAD
        string service, Dictionary<string, string> defaultDimensions, MetricResolution resolution)
=======
        string service, Dictionary<string, string> dimensions, MetricResolution resolution)
>>>>>>> 475ade39
    {
        if (string.IsNullOrWhiteSpace(name))
            throw new ArgumentNullException(nameof(name),
                "'PushSingleMetric' method requires a valid metrics key. 'Null' or empty values are not allowed.");

        var context = new MetricsContext();
        context.SetNamespace(nameSpace ?? GetNamespace());
        context.SetService(service ?? _context.GetService());

<<<<<<< HEAD
        if (defaultDimensions != null)
        {
            var defaultDimensionsList = DictionaryToList(defaultDimensions);
            context.SetDefaultDimensions(defaultDimensionsList);
=======
        if (dimensions != null)
        {
            var dimensionsList = DictionaryToList(dimensions);
            context.AddDimensions(dimensionsList);
>>>>>>> 475ade39
        }

        context.AddMetric(name, value, unit, resolution);

        Flush(context);
    }


    /// <summary>
    ///     Implementation of IDisposable interface
    /// </summary>
    public void Dispose()
    {
        Dispose(true);
        GC.SuppressFinalize(this);
    }

    /// <summary>
    /// 
    /// </summary>
    /// <param name="disposing"></param>
    protected virtual void Dispose(bool disposing)
    {
        // Cleanup
        if (disposing)
        {
            Instance.Flush();
        }
    }

    /// <summary>
    ///     Adds new metric to memory.
    /// </summary>
    /// <param name="key">Metric Key. Must not be null, empty or whitespace</param>
    /// <param name="value">Metric Value</param>
    /// <param name="unit">Metric Unit</param>
    /// <param name="resolution"></param>
    public static void AddMetric(string key, double value, MetricUnit unit = MetricUnit.None,
        MetricResolution resolution = MetricResolution.Default)
    {
        Instance.AddMetric(key, value, unit, resolution);
    }

    /// <summary>
    ///     Sets metrics namespace identifier.
    /// </summary>
    /// <param name="nameSpace">Metrics Namespace Identifier</param>
    public static void SetNamespace(string nameSpace)
    {
        Instance.SetNamespace(nameSpace);
    }

    /// <summary>
    ///     Retrieves namespace identifier.
    /// </summary>
    /// <returns>Namespace identifier</returns>
    public string GetNamespace()
    {
        try
        {
            return _context.GetNamespace() ?? _powertoolsConfigurations.MetricsNamespace;
        }
        catch
        {
            return null;
        }
    }

    /// <summary>
    ///     Adds new dimension to memory.
    /// </summary>
    /// <param name="key">Dimension key. Must not be null, empty or whitespace.</param>
    /// <param name="value">Dimension value</param>
    public static void AddDimension(string key, string value)
    {
        Instance.AddDimension(key, value);
    }

    /// <summary>
    ///     Adds metadata to memory.
    /// </summary>
    /// <param name="key">Metadata key. Must not be null, empty or whitespace</param>
    /// <param name="value">Metadata value</param>
    public static void AddMetadata(string key, object value)
    {
        Instance.AddMetadata(key, value);
    }

    /// <summary>
    ///     Set default dimension list
    /// </summary>
    /// <param name="defaultDimensions">Default Dimension List</param>
    public static void SetDefaultDimensions(Dictionary<string, string> defaultDimensions)
    {
<<<<<<< HEAD
        Instance?.SetDefaultDimensions(defaultDimensions);
=======
        Instance.SetDefaultDimensions(defaultDimensions);
>>>>>>> 475ade39
    }

    /// <summary>
    ///     Clears both default dimensions and dimensions lists
    /// </summary>
    public static void ClearDefaultDimensions()
    {
<<<<<<< HEAD
        if (Instance != null)
        {
            Instance.ClearDefaultDimensions();
        }
        else
        {
            Debug.WriteLine(
                $"##WARNING##: Metrics should be initialized in Handler method before calling {nameof(ClearDefaultDimensions)} method.");
        }
=======
        Instance.ClearDefaultDimensions();
>>>>>>> 475ade39
    }

    /// <summary>
    ///     Flushes metrics in Embedded Metric Format (EMF) to Standard Output. In Lambda, this output is collected
    ///     automatically and sent to Cloudwatch.
    /// </summary>
    /// <param name="context">If context is provided it is serialized instead of the global context object</param>
    private void Flush(MetricsContext context)
    {
        var emfPayload = context.Serialize();

        _consoleWrapper.WriteLine(emfPayload);
    }

    /// <summary>
    ///     Pushes single metric to CloudWatch using Embedded Metric Format. This can be used to push metrics with a different
    ///     context.
    /// </summary>
    /// <param name="name">Metric Name. Metric key cannot be null, empty or whitespace</param>
    /// <param name="value">Metric Value</param>
    /// <param name="unit">Metric Unit</param>
    /// <param name="nameSpace">Metric Namespace</param>
    /// <param name="service">Service Name</param>
<<<<<<< HEAD
    /// <param name="defaultDimensions">Default dimensions list</param>
    /// <param name="resolution">Metrics resolution</param>
    public static void PushSingleMetric(string name, double value, MetricUnit unit, string nameSpace = null,
        string service = null, Dictionary<string, string> defaultDimensions = null,
        MetricResolution resolution = MetricResolution.Default)
    {
        if (Instance != null)
        {
            Instance.PushSingleMetric(name, value, unit, nameSpace, service, defaultDimensions,
                resolution);
        }
        else
        {
            Debug.WriteLine(
                $"##WARNING##: Metrics should be initialized in Handler method before calling {nameof(PushSingleMetric)} method.");
=======
    /// <param name="dimensions">Default dimensions list</param>
    /// <param name="resolution">Metrics resolution</param>
    public static void PushSingleMetric(string name, double value, MetricUnit unit, string nameSpace = null,
        string service = null, Dictionary<string, string> dimensions = null,
        MetricResolution resolution = MetricResolution.Default)
    {
        Instance.PushSingleMetric(name, value, unit, nameSpace, service, dimensions,
            resolution);
    }

    /// <summary>
    ///     Helper method to convert default dimensions dictionary to list
    /// </summary>
    /// <param name="defaultDimensions">Default dimensions dictionary</param>
    /// <returns>Default dimensions list</returns>
    private List<DimensionSet> DictionaryToList(Dictionary<string, string> defaultDimensions)
    {
        var dimensionsList = new List<DimensionSet>();
        if (defaultDimensions != null)
            foreach (var item in defaultDimensions)
                dimensionsList.Add(new DimensionSet(item.Key, item.Value));

        return dimensionsList;
    }

    private Dictionary<string, string> ListToDictionary(List<DimensionSet> dimensions)
    {
        var dictionary = new Dictionary<string, string>();
        try
        {
            return dimensions != null
                ? new Dictionary<string, string>(dimensions.SelectMany(x => x.Dimensions))
                : dictionary;
        }
        catch (Exception e)
        {
            _consoleWrapper.Debug("Error converting list to dictionary: " + e.Message);
            return dictionary;
>>>>>>> 475ade39
        }
    }
    
    /// <summary>
    ///     Captures the cold start metric.
    /// </summary>
    /// <param name="context">The ILambdaContext.</param>
    void IMetrics.CaptureColdStartMetric(ILambdaContext context)
    {
        if (Options.CaptureColdStart == null || !Options.CaptureColdStart.Value) return;
        
        // bring default dimensions if exist
        var dimensions = Options?.DefaultDimensions;

        if (context is not null)
        {
            dimensions ??= new Dictionary<string, string>();
            dimensions.Add("FunctionName", context.FunctionName);
        }

        PushSingleMetric(
            "ColdStart",
            1.0,
            MetricUnit.Count,
            Options?.Namespace ?? "",
            Options?.Service ?? "",
            dimensions
        );
    }

    private Dictionary<string, string> ListToDictionary(List<DimensionSet> dimensions)
    {
        var dictionary = new Dictionary<string, string>();
        try
        {
            return dimensions != null
                ? new Dictionary<string, string>(dimensions.SelectMany(x => x.Dimensions))
                : dictionary;
        }
        catch (Exception e)
        {
            Debug.WriteLine("Error converting list to dictionary: " + e.Message);
            return dictionary;
        }
    }

    /// <summary>
    ///     Helper method for testing purposes. Clears static instance between test execution
    /// </summary>
    internal static void ResetForTest()
    {
        Instance = null;
    }

    /// <summary>
    /// For testing purposes, resets the Instance to the provided metrics instance.
    /// </summary>
    /// <param name="metricsInstance"></param>
    public static void UseMetricsForTests(IMetrics metricsInstance)
    {
        Instance = metricsInstance;
    }
}<|MERGE_RESOLUTION|>--- conflicted
+++ resolved
@@ -15,14 +15,8 @@
 
 using System;
 using System.Collections.Generic;
-using System.Diagnostics;
 using System.Linq;
-<<<<<<< HEAD
-using System.Runtime.CompilerServices;
-using System.Threading;
-=======
 using Amazon.Lambda.Core;
->>>>>>> 475ade39
 using AWS.Lambda.Powertools.Common;
 
 namespace AWS.Lambda.Powertools.Metrics;
@@ -37,13 +31,12 @@
     /// <summary>
     ///    Gets or sets the instance.
     /// </summary>
-<<<<<<< HEAD
-    internal static IMetrics Instance
-    {
-        get => Current.Value ?? new Metrics(PowertoolsConfigurations.Instance);
-        private set => Current.Value = value;
-    }
-
+    public static IMetrics Instance
+    {
+        get => _instance ?? new Metrics(PowertoolsConfigurations.Instance, consoleWrapper: new ConsoleWrapper());
+        private set => _instance = value;
+    }
+    
     /// <summary>
     /// Gets DefaultDimensions
     /// </summary>
@@ -60,17 +53,7 @@
     public static string Service => Instance.Options.Service;
 
     /// <inheritdoc />
-    public MetricsOptions Options =>
-=======
-    public static IMetrics Instance
-    {
-        get => _instance ?? new Metrics(PowertoolsConfigurations.Instance, consoleWrapper: new ConsoleWrapper());
-        private set => _instance = value;
-    }
-
-    /// <inheritdoc />
     public MetricsOptions Options => _options ??
->>>>>>> 475ade39
         new()
         {
             CaptureColdStart = _captureColdStartEnabled,
@@ -83,7 +66,7 @@
     /// <summary>
     ///     The instance
     /// </summary>
-    private static readonly AsyncLocal<IMetrics> Current = new();
+    private static IMetrics _instance;
 
     /// <summary>
     ///     The context
@@ -109,34 +92,6 @@
     /// Shared synchronization object
     /// </summary>
     private readonly object _lockObj = new();
-
-
-    /// <summary>
-    ///    Initializes a new instance of the <see cref="Metrics" /> class.
-    /// </summary>
-    /// <param name="configure"></param>
-    /// <returns></returns>
-    public static IMetrics Configure(Action<MetricsOptions> configure)
-    {
-        var options = new MetricsOptions();
-        configure(options);
-
-        if (!string.IsNullOrEmpty(options.Namespace))
-            SetNamespace(options.Namespace);
-
-        if (!string.IsNullOrEmpty(options.Service))
-            Instance.SetService(options.Service);
-
-        if (options.RaiseOnEmptyMetrics.HasValue)
-            Instance.SetRaiseOnEmptyMetrics(options.RaiseOnEmptyMetrics.Value);
-        if (options.CaptureColdStart.HasValue)
-            Instance.SetCaptureColdStart(options.CaptureColdStart.Value);
-
-        if (options.DefaultDimensions != null)
-            SetDefaultDimensions(options.DefaultDimensions);
-
-        return Instance;
-    }
 
     /// <summary>
     ///   The options
@@ -191,17 +146,11 @@
         bool raiseOnEmptyMetrics = false, bool captureColdStartEnabled = false, IConsoleWrapper consoleWrapper = null, MetricsOptions options = null)
     {
         _powertoolsConfigurations = powertoolsConfigurations;
-<<<<<<< HEAD
-        _context = new MetricsContext();
-        _raiseOnEmptyMetrics = raiseOnEmptyMetrics;
-        _captureColdStartEnabled = captureColdStartEnabled;
-=======
         _consoleWrapper = consoleWrapper;
         _context = new MetricsContext();
         _raiseOnEmptyMetrics = raiseOnEmptyMetrics;
         _captureColdStartEnabled = captureColdStartEnabled;
         _options = options;
->>>>>>> 475ade39
 
         Instance = this;
         _powertoolsConfigurations.SetExecutionEnvironment(this);
@@ -243,11 +192,7 @@
         }
         else
         {
-<<<<<<< HEAD
-            Debug.WriteLine(
-=======
             _consoleWrapper.Debug(
->>>>>>> 475ade39
                 $"##WARNING##: Metrics should be initialized in Handler method before calling {nameof(AddMetric)} method.");
         }
     }
@@ -377,11 +322,7 @@
 
     /// <inheritdoc />
     void IMetrics.PushSingleMetric(string name, double value, MetricUnit unit, string nameSpace,
-<<<<<<< HEAD
-        string service, Dictionary<string, string> defaultDimensions, MetricResolution resolution)
-=======
         string service, Dictionary<string, string> dimensions, MetricResolution resolution)
->>>>>>> 475ade39
     {
         if (string.IsNullOrWhiteSpace(name))
             throw new ArgumentNullException(nameof(name),
@@ -391,17 +332,10 @@
         context.SetNamespace(nameSpace ?? GetNamespace());
         context.SetService(service ?? _context.GetService());
 
-<<<<<<< HEAD
-        if (defaultDimensions != null)
-        {
-            var defaultDimensionsList = DictionaryToList(defaultDimensions);
-            context.SetDefaultDimensions(defaultDimensionsList);
-=======
         if (dimensions != null)
         {
             var dimensionsList = DictionaryToList(dimensions);
             context.AddDimensions(dimensionsList);
->>>>>>> 475ade39
         }
 
         context.AddMetric(name, value, unit, resolution);
@@ -496,11 +430,7 @@
     /// <param name="defaultDimensions">Default Dimension List</param>
     public static void SetDefaultDimensions(Dictionary<string, string> defaultDimensions)
     {
-<<<<<<< HEAD
-        Instance?.SetDefaultDimensions(defaultDimensions);
-=======
         Instance.SetDefaultDimensions(defaultDimensions);
->>>>>>> 475ade39
     }
 
     /// <summary>
@@ -508,19 +438,7 @@
     /// </summary>
     public static void ClearDefaultDimensions()
     {
-<<<<<<< HEAD
-        if (Instance != null)
-        {
-            Instance.ClearDefaultDimensions();
-        }
-        else
-        {
-            Debug.WriteLine(
-                $"##WARNING##: Metrics should be initialized in Handler method before calling {nameof(ClearDefaultDimensions)} method.");
-        }
-=======
         Instance.ClearDefaultDimensions();
->>>>>>> 475ade39
     }
 
     /// <summary>
@@ -544,23 +462,6 @@
     /// <param name="unit">Metric Unit</param>
     /// <param name="nameSpace">Metric Namespace</param>
     /// <param name="service">Service Name</param>
-<<<<<<< HEAD
-    /// <param name="defaultDimensions">Default dimensions list</param>
-    /// <param name="resolution">Metrics resolution</param>
-    public static void PushSingleMetric(string name, double value, MetricUnit unit, string nameSpace = null,
-        string service = null, Dictionary<string, string> defaultDimensions = null,
-        MetricResolution resolution = MetricResolution.Default)
-    {
-        if (Instance != null)
-        {
-            Instance.PushSingleMetric(name, value, unit, nameSpace, service, defaultDimensions,
-                resolution);
-        }
-        else
-        {
-            Debug.WriteLine(
-                $"##WARNING##: Metrics should be initialized in Handler method before calling {nameof(PushSingleMetric)} method.");
-=======
     /// <param name="dimensions">Default dimensions list</param>
     /// <param name="resolution">Metrics resolution</param>
     public static void PushSingleMetric(string name, double value, MetricUnit unit, string nameSpace = null,
@@ -599,7 +500,6 @@
         {
             _consoleWrapper.Debug("Error converting list to dictionary: " + e.Message);
             return dictionary;
->>>>>>> 475ade39
         }
     }
     
@@ -630,22 +530,6 @@
         );
     }
 
-    private Dictionary<string, string> ListToDictionary(List<DimensionSet> dimensions)
-    {
-        var dictionary = new Dictionary<string, string>();
-        try
-        {
-            return dimensions != null
-                ? new Dictionary<string, string>(dimensions.SelectMany(x => x.Dimensions))
-                : dictionary;
-        }
-        catch (Exception e)
-        {
-            Debug.WriteLine("Error converting list to dictionary: " + e.Message);
-            return dictionary;
-        }
-    }
-
     /// <summary>
     ///     Helper method for testing purposes. Clears static instance between test execution
     /// </summary>
