--- conflicted
+++ resolved
@@ -14,6 +14,7 @@
  */
 
 using System;
+using System.Collections.Generic;
 using System.Linq;
 using System.Reflection;
 using Amazon.Lambda.Core;
@@ -96,12 +97,8 @@
     
             if (context is not null)
             {
-<<<<<<< HEAD
-                defaultDimensions?.Add("FunctionName", context.FunctionName);
-=======
                 defaultDimensions ??= new Dictionary<string, string>();
                 defaultDimensions.Add("FunctionName", context.FunctionName);
->>>>>>> b0d88072
                 _metricsInstance.SetDefaultDimensions(defaultDimensions);
             }
 
