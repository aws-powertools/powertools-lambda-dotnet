--- conflicted
+++ resolved
@@ -89,39 +89,10 @@
             Triggers = triggers
         };
 
-<<<<<<< HEAD
-        if (_metricsInstance.Options.CaptureColdStart != null && _metricsInstance.Options.CaptureColdStart.Value &&
-            _isColdStart)
-        {
-            _isColdStart = false;
-
-            var functionName = _metricsInstance.Options?.FunctionName;
-            var defaultDimensions = _metricsInstance.Options?.DefaultDimensions;
-
-            if (string.IsNullOrWhiteSpace(functionName))
-            {
-                functionName = GetContext(eventArgs)?.FunctionName ?? "";
-            }
-
-            if (!string.IsNullOrWhiteSpace(functionName))
-            {
-                defaultDimensions?.Add("FunctionName", functionName);
-            }
-
-            _metricsInstance.PushSingleMetric(
-                "ColdStart",
-                1.0,
-                MetricUnit.Count,
-                _metricsInstance.Options?.Namespace ?? "",
-                _metricsInstance.Options?.Service ?? "",
-                defaultDimensions
-            );
-=======
         if (_isColdStart)
         {
             _metricsInstance.CaptureColdStartMetric(GetContext(eventArgs));
             _isColdStart = false;
->>>>>>> 807bead3
         }
     }
 
