<Project Sdk="Microsoft.NET.Sdk">
    <PropertyGroup>
        <!--  Remaining properties are defined in Directory.Build.props  -->
        <PackageId>AWS.Lambda.Powertools.Metrics</PackageId>
        <Description>Powertools for AWS Lambda (.NET) - Metrics package.</Description>
        <AssemblyName>AWS.Lambda.Powertools.Metrics</AssemblyName>
        <RootNamespace>AWS.Lambda.Powertools.Metrics</RootNamespace>
    </PropertyGroup>
    
    <ItemGroup>
        <ProjectReference Include="..\AWS.Lambda.Powertools.Common\AWS.Lambda.Powertools.Common.csproj" PrivateAssets="All" />
    </ItemGroup>
<<<<<<< HEAD
    <ItemGroup>
        <None Include="README.md" Pack="true" PackagePath="\" />
    </ItemGroup>
    <ItemGroup>
      <None Include="../../AWSLogo128x128.png" Pack="true" Visible="false" PackagePath="" />
  </ItemGroup>
=======

    <ItemGroup>
      <Folder Include="Serializer\" />
    </ItemGroup>

>>>>>>> fe4ef8bc
</Project><|MERGE_RESOLUTION|>--- conflicted
+++ resolved
@@ -10,18 +10,9 @@
     <ItemGroup>
         <ProjectReference Include="..\AWS.Lambda.Powertools.Common\AWS.Lambda.Powertools.Common.csproj" PrivateAssets="All" />
     </ItemGroup>
-<<<<<<< HEAD
-    <ItemGroup>
-        <None Include="README.md" Pack="true" PackagePath="\" />
-    </ItemGroup>
-    <ItemGroup>
-      <None Include="../../AWSLogo128x128.png" Pack="true" Visible="false" PackagePath="" />
-  </ItemGroup>
-=======
 
     <ItemGroup>
       <Folder Include="Serializer\" />
     </ItemGroup>
 
->>>>>>> fe4ef8bc
 </Project>