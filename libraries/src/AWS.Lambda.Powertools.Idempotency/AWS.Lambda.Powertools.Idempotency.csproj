<Project Sdk="Microsoft.NET.Sdk">

    <PropertyGroup>
        <!--  Remaining properties are defined in Directory.Build.props  -->
        <PackageId>AWS.Lambda.Powertools.Idempotency</PackageId>
        <Description>Powertools for AWS Lambda (.NET) - Idempotency package.</Description>
        <AssemblyName>AWS.Lambda.Powertools.Idempotency</AssemblyName>
        <RootNamespace>AWS.Lambda.Powertools.Idempotency</RootNamespace>
    </PropertyGroup>
    

    <ItemGroup>
        <!--   Package versions are Centrally managed in Directory.Packages.props file  -->
        <!--   More info https://learn.microsoft.com/en-us/nuget/consume-packages/central-package-management   -->
      <PackageReference Include="Amazon.Lambda.Core"/>
      <PackageReference Include="AWSSDK.DynamoDBv2"/>
      <PackageReference Include="JmesPath.Net"/>
      <ProjectReference Include="..\AWS.Lambda.Powertools.Common\AWS.Lambda.Powertools.Common.csproj" PrivateAssets="all" />
    </ItemGroup>
<<<<<<< HEAD
    
=======

    <ItemGroup>
      <PackageReference Include="Amazon.Lambda.Core" Version="1.0.0" />
      <PackageReference Include="AWSSDK.DynamoDBv2" Version="3.7.104.1" />
      <PackageReference Include="JmesPath.Net" Version="1.0.308" />
    </ItemGroup>

    <ItemGroup>
      <ProjectReference Include="..\AWS.Lambda.Powertools.Common\AWS.Lambda.Powertools.Common.csproj" />
    </ItemGroup>

    <ItemGroup>
        <None Include="../../AWSLogo128x128.png" Pack="true" Visible="false" PackagePath="" />
    </ItemGroup>

>>>>>>> e241ca94
</Project><|MERGE_RESOLUTION|>--- conflicted
+++ resolved
@@ -12,28 +12,11 @@
     <ItemGroup>
         <!--   Package versions are Centrally managed in Directory.Packages.props file  -->
         <!--   More info https://learn.microsoft.com/en-us/nuget/consume-packages/central-package-management   -->
-      <PackageReference Include="Amazon.Lambda.Core"/>
+        <!--   In this particular case we are supporting the lowest possible version of Lambda.Core   -->
+      <PackageReference Include="Amazon.Lambda.Core" Version="1.0.0" />
       <PackageReference Include="AWSSDK.DynamoDBv2"/>
       <PackageReference Include="JmesPath.Net"/>
       <ProjectReference Include="..\AWS.Lambda.Powertools.Common\AWS.Lambda.Powertools.Common.csproj" PrivateAssets="all" />
     </ItemGroup>
-<<<<<<< HEAD
     
-=======
-
-    <ItemGroup>
-      <PackageReference Include="Amazon.Lambda.Core" Version="1.0.0" />
-      <PackageReference Include="AWSSDK.DynamoDBv2" Version="3.7.104.1" />
-      <PackageReference Include="JmesPath.Net" Version="1.0.308" />
-    </ItemGroup>
-
-    <ItemGroup>
-      <ProjectReference Include="..\AWS.Lambda.Powertools.Common\AWS.Lambda.Powertools.Common.csproj" />
-    </ItemGroup>
-
-    <ItemGroup>
-        <None Include="../../AWSLogo128x128.png" Pack="true" Visible="false" PackagePath="" />
-    </ItemGroup>
-
->>>>>>> e241ca94
 </Project>