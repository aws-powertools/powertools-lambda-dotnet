using System;
using AWS.Lambda.PowerTools.Aspects;

namespace AWS.Lambda.PowerTools.Metrics.Internal
{
    internal class MetricsAspectHandler : IMethodAspectHandler
    {
        private readonly IMetrics _metrics;
        private readonly bool _captureColdStartEnabled;
        private static bool _isColdStart = true;

        /// <summary>
        /// Creates MetricsAspectHandler to supports running code before and after marked methods.
        /// </summary>
        /// <param name="metricsInstance">AWS.Lambda.PowerTools.Metrics Instance</param>
        /// <param name="captureColdStartEnabled">If 'true', captures cold start during Lambda execution</param>
        internal MetricsAspectHandler
        (
            IMetrics metricsInstance,
            bool captureColdStartEnabled
        )
        {
            _metrics = metricsInstance;
            _captureColdStartEnabled = captureColdStartEnabled;
        }

        /// <summary>
        /// OnExit runs after the execution of the method marked with the Metrics Attribute
        /// </summary>
        /// <param name="eventArgs">Aspect Arguments</param>
        public void OnExit(AspectEventArgs eventArgs)
        {            
            _metrics.Flush();
        }

        /// <summary>
        /// OnEntry runs before the execution of the method marked with the Metrics Attribute
        /// </summary>
        /// <param name="eventArgs">Aspect Arguments</param>
        public void OnEntry(AspectEventArgs eventArgs)
        {
            if (!_isColdStart || !_captureColdStartEnabled) return;
            _metrics.AddMetric("ColdStart", 1.0, MetricUnit.COUNT);
            _isColdStart = false;
        }

<<<<<<< HEAD
        /// <summary>
        /// OnSuccess run after successful execution of the method marked with the Metrics Attribute
        /// </summary>
        /// <param name="eventArgs">Aspect Arguments</param>
        /// <param name="result">Object returned by the method marked with Metrics Attribute</param>
        public void OnSuccess(AspectEventArgs eventArgs, object result) { }
=======
        public void OnSuccess(AspectEventArgs eventArgs, object result)
        {
            
        }
>>>>>>> e626da1a

        /// <summary>
        /// OnException runs when an unhandled exception occurs inside the method marked with the Metrics Attribute
        /// </summary>
        /// <param name="eventArgs">Aspect Arguments</param>
        /// <param name="exception">Exception thrown by the method marked with Metrics Attribute</param>
        /// <typeparam name="T">Type of Exception expected</typeparam>
        /// <returns>Type of the Exception expected</returns>
        /// <exception cref="Exception">Generic unhandled exception</exception>
        public T OnException<T>(AspectEventArgs eventArgs, Exception exception)
        {
            throw exception;
        }
    }
}<|MERGE_RESOLUTION|>--- conflicted
+++ resolved
@@ -44,19 +44,12 @@
             _isColdStart = false;
         }
 
-<<<<<<< HEAD
         /// <summary>
         /// OnSuccess run after successful execution of the method marked with the Metrics Attribute
         /// </summary>
         /// <param name="eventArgs">Aspect Arguments</param>
         /// <param name="result">Object returned by the method marked with Metrics Attribute</param>
         public void OnSuccess(AspectEventArgs eventArgs, object result) { }
-=======
-        public void OnSuccess(AspectEventArgs eventArgs, object result)
-        {
-            
-        }
->>>>>>> e626da1a
 
         /// <summary>
         /// OnException runs when an unhandled exception occurs inside the method marked with the Metrics Attribute
