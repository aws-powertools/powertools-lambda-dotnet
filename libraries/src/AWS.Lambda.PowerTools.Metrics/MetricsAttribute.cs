--- conflicted
+++ resolved
@@ -8,13 +8,8 @@
     [AttributeUsage(AttributeTargets.Method)]
     public class MetricsAttribute : MethodAspectAttribute
     {
-<<<<<<< HEAD
         public string Namespace { get; set; }
         public string ServiceName { get; set; }
-=======
-        public string MetricsNamespace { get; set; } 
-        public string ServiceName { get; set; } 
->>>>>>> 2650d7c4
         public bool CaptureColdStart { get; set; }
         public bool CaptureEmptyMetrics { get; set; }
 
