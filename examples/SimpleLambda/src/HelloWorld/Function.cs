using System;
using System.Collections.Generic;
using System.Net.Http;
using System.Text.Json;
using System.Threading.Tasks;
using Amazon.Lambda.Core;
using Amazon.Lambda.APIGatewayEvents;
using Amazon.Lambda.PowerTools.Tracing;
using AWS.Lambda.PowerTools.Logging;
using AWS.Lambda.PowerTools.Metrics;


// Assembly attribute to enable the Lambda function's JSON input to be converted into a .NET class.
[assembly: LambdaSerializer(typeof(Amazon.Lambda.Serialization.SystemTextJson.DefaultLambdaJsonSerializer))]

namespace HelloWorld
{
    public class Function
    {
        private static readonly HttpClient Client = new HttpClient();

        private static async Task<string> GetCallingIp()
        {    
            Metrics.PushSingleMetric(
                metricName: "CallingIP", 
                value: 1, 
                unit: MetricUnit.COUNT,
                metricsNamespace: "dotnet-lambdapowertools",
                serviceName: "lambda-example",
                defaultDimensions: new Dictionary<string, string>{
                    {"Metric Type", "Single"}
                });                
            
            Client.DefaultRequestHeaders.Accept.Clear();
            Client.DefaultRequestHeaders.Add("User-Agent", "AWS Lambda .Net Client");

            var msg = await Client.GetStringAsync("https://checkip.amazonaws.com/").ConfigureAwait(continueOnCapturedContext: false);

            return msg.Replace("\n", "");
        }

<<<<<<< HEAD
        [Metrics(ServiceName = "lambda-example", MetricsNamespace = "dotnet-lambdapowertools", CaptureColdStart = true)]
=======
        [Logging(LogEvent = true, SamplingRate = 0.7)]
        [Tracing(CaptureMode = TracingCaptureMode.ResponseAndError)]
        [Metrics(serviceName: "lambda-example", metricsNamespace: "dotnet-lambdapowertools", captureColdStart: true)]
>>>>>>> e626da1a
        public async Task<APIGatewayProxyResponse> FunctionHandler(APIGatewayProxyRequest apigProxyEvent, ILambdaContext context)
        {
            try
            {
                Logger.AppendKey("test", "willBeLogged");

                var watch = System.Diagnostics.Stopwatch.StartNew();
                var location = await GetCallingIp();
                watch.Stop();   

                Metrics.AddMetric("ElapsedExecutionTime", watch.ElapsedMilliseconds, MetricUnit.MILLISECONDS);
                Metrics.AddMetric("SuccessfulLocations", 1, MetricUnit.COUNT);
                
                return new APIGatewayProxyResponse
                {
                    Body = JsonSerializer.Serialize(new { location }),
                    StatusCode = 200,
                    Headers = new Dictionary<string, string> { { "Content-Type", "application/json" } }
                };
            }
            catch (Exception ex)
            {
                return new APIGatewayProxyResponse
                {
                    Body = JsonSerializer.Serialize(ex.Message),
                    StatusCode = 500,
                    Headers = new Dictionary<string, string> { { "Content-Type", "application/json" } }
                };
            }
        }
    }
}<|MERGE_RESOLUTION|>--- conflicted
+++ resolved
@@ -39,13 +39,9 @@
             return msg.Replace("\n", "");
         }
 
-<<<<<<< HEAD
-        [Metrics(ServiceName = "lambda-example", MetricsNamespace = "dotnet-lambdapowertools", CaptureColdStart = true)]
-=======
         [Logging(LogEvent = true, SamplingRate = 0.7)]
         [Tracing(CaptureMode = TracingCaptureMode.ResponseAndError)]
-        [Metrics(serviceName: "lambda-example", metricsNamespace: "dotnet-lambdapowertools", captureColdStart: true)]
->>>>>>> e626da1a
+        [Metrics(ServiceName = "lambda-example", MetricsNamespace = "dotnet-lambdapowertools", CaptureColdStart = true)]
         public async Task<APIGatewayProxyResponse> FunctionHandler(APIGatewayProxyRequest apigProxyEvent, ILambdaContext context)
         {
             try
