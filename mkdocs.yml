site_name: Powertools for AWS Lambda (.NET)
site_description: Powertools for AWS Lambda (.NET)
site_author: Amazon Web Services
repo_url: https://github.com/aws-powertools/powertools-lambda-dotnet
edit_uri: edit/develop/docs
site_url: https://docs.powertools.aws.dev/lambda/dotnet/

nav:
  - Homepage: index.md
  - References: references.md
  - Changelog: changelog.md
  - Roadmap: roadmap.md
  - API Reference: api/" target="_blank
  - We Made This (Community): we_made_this.md
  - Workshop 🆕: https://s12d.com/powertools-for-aws-lambda-workshop" target="_blank
  - Core utilities:
      - core/logging.md
<<<<<<< HEAD
      - core/metrics.md
      - core/metrics-v2.md
=======
      - Metrics:
          - core/metrics.md
          - core/metrics-v2.md
>>>>>>> 475ade39
      - core/tracing.md
  - Utilities:
      - utilities/parameters.md
      - utilities/idempotency.md
      - utilities/batch-processing.md
      - utilities/jmespath-functions.md

theme:
  name: material
  font:
    text: Ubuntu
  palette:  
    - scheme: default
      primary: blue
      accent: deep blue
      toggle:
        icon: material/toggle-switch-off-outline
        name: Switch to dark mode
    - scheme: slate
      primary: blue
      accent: deep blue
      toggle:
        icon: material/toggle-switch
        name: Switch to light mode
  features:
    - header.autohide
    - navigation.sections
    - navigation.expand
    - navigation.top
    - navigation.instant
    - navigation.indexes
    - navigation.tracking
    - content.code.annotate
    - toc.follow
    - announce.dismiss
  icon:
    repo: fontawesome/brands/github
  logo: media/aws-logo-light.svg
  favicon: media/aws-logo-light.svg
  custom_dir: docs/overrides

markdown_extensions:
  - admonition
  - pymdownx.tabbed:
      alternate_style: true
  - pymdownx.highlight:
      linenums: true
  - pymdownx.details
  - pymdownx.snippets:
      base_path: "."
      check_paths: True
  - meta
  - toc:
      permalink: true
      toc_depth: 4
  - attr_list
  - def_list
  - pymdownx.tasklist:
      custom_checkbox: true
  - pymdownx.emoji:
      emoji_index: !!python/name:material.extensions.emoji.twemoji
      emoji_generator: !!python/name:material.extensions.emoji.to_svg
  - pymdownx.inlinehilite
  - pymdownx.superfences:
      custom_fences:
        - name: mermaid
          class: mermaid
          format: !!python/name:pymdownx.superfences.fence_code_format
  - md_in_html
  
copyright: Copyright &copy; 2024 Amazon Web Services

plugins:
  - privacy
  - git-revision-date
  - search

extra_css:
  - stylesheets/extra.css
extra_javascript:
  - javascript/aws-amplify.min.js
  - javascript/extra.js
  - https://docs.powertools.aws.dev/shared/mermaid.min.js

extra:
  version:
    provider: mike
  social:
    - icon: fontawesome/brands/github
      link: https://github.com/aws-powertools/powertools-lambda-dotnet
    - icon: fontawesome/brands/discord
      link: https://discord.gg/B8zZKbbyET
      name: Join our Discord Server!<|MERGE_RESOLUTION|>--- conflicted
+++ resolved
@@ -15,14 +15,9 @@
   - Workshop 🆕: https://s12d.com/powertools-for-aws-lambda-workshop" target="_blank
   - Core utilities:
       - core/logging.md
-<<<<<<< HEAD
-      - core/metrics.md
-      - core/metrics-v2.md
-=======
       - Metrics:
           - core/metrics.md
           - core/metrics-v2.md
->>>>>>> 475ade39
       - core/tracing.md
   - Utilities:
       - utilities/parameters.md
