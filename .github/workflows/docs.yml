name: Docs

on:
  push:
    branches:
      - develop

jobs:
  docs:
    runs-on: ubuntu-latest
    steps:
      - uses: actions/checkout@v2
        with:
          fetch-depth: 0
      - name: Set up Python
        uses: actions/setup-python@v2.2.2
        with:
          python-version: "3.8"
      - name: Capture branch and tag
        id: branch_name
        run: |
          echo "SOURCE_BRANCH=${GITHUB_REF#refs/heads/}" >> $GITHUB_ENV
          echo "SOURCE_TAG=${GITHUB_REF#refs/tags/}" >> $GITHUB_ENV
      - name: Build docs website
        run: make build-docs-website
      - name: Deploy all docs
        uses: peaceiris/actions-gh-pages@v3
        with:
          github_token: ${{ secrets.GITHUB_TOKEN }}
          publish_dir: ./dist
<<<<<<< HEAD
  apidocs:
    runs-on: macos-latest
    steps:
      - uses: actions/checkout@v2
        with:
          fetch-depth: 0
      - name: Configure and build api docs generator
        run: |
          brew install -f docfx --skip-cask-deps --ignore-dependencies
=======
      - name: Install HomeBrew
        run: |
          sudo apt update
          sudo apt-get install build-essential
          sudo apt install git -y
          /bin/bash -c "$(curl -fsSL https://raw.githubusercontent.com/Homebrew/install/HEAD/install.sh)"
          eval "$(/home/linuxbrew/.linuxbrew/bin/brew shellenv)"
          brew doctor
      - name: Configure and build api docs generator
        run: |
          brew install docfx   
>>>>>>> bf0a72fd
          docfx apidocs/docfx.json
      - name: Release API docs to latest
        uses: peaceiris/actions-gh-pages@v3
        with:
          github_token: ${{ secrets.GITHUB_TOKEN }}
          publish_dir: ./apidocs/_site
          keep_files: true
<<<<<<< HEAD
          destination_dir: api
=======
          destination_dir: latest/api
>>>>>>> bf0a72fd
<|MERGE_RESOLUTION|>--- conflicted
+++ resolved
@@ -28,7 +28,6 @@
         with:
           github_token: ${{ secrets.GITHUB_TOKEN }}
           publish_dir: ./dist
-<<<<<<< HEAD
   apidocs:
     runs-on: macos-latest
     steps:
@@ -38,19 +37,6 @@
       - name: Configure and build api docs generator
         run: |
           brew install -f docfx --skip-cask-deps --ignore-dependencies
-=======
-      - name: Install HomeBrew
-        run: |
-          sudo apt update
-          sudo apt-get install build-essential
-          sudo apt install git -y
-          /bin/bash -c "$(curl -fsSL https://raw.githubusercontent.com/Homebrew/install/HEAD/install.sh)"
-          eval "$(/home/linuxbrew/.linuxbrew/bin/brew shellenv)"
-          brew doctor
-      - name: Configure and build api docs generator
-        run: |
-          brew install docfx   
->>>>>>> bf0a72fd
           docfx apidocs/docfx.json
       - name: Release API docs to latest
         uses: peaceiris/actions-gh-pages@v3
@@ -58,8 +44,4 @@
           github_token: ${{ secrets.GITHUB_TOKEN }}
           publish_dir: ./apidocs/_site
           keep_files: true
-<<<<<<< HEAD
-          destination_dir: api
-=======
-          destination_dir: latest/api
->>>>>>> bf0a72fd
+          destination_dir: api