name: Docs

on:
  push:
    branches:
      - develop

jobs:
  docs:
    runs-on: ubuntu-latest
    steps:
      - uses: actions/checkout@v2
        with:
          fetch-depth: 0
      - name: Set up Python
        uses: actions/setup-python@v2.2.2
        with:
          python-version: "3.8"
      - name: Capture branch and tag
        id: branch_name
        run: |
          echo "SOURCE_BRANCH=${GITHUB_REF#refs/heads/}" >> $GITHUB_ENV
          echo "SOURCE_TAG=${GITHUB_REF#refs/tags/}" >> $GITHUB_ENV
      - name: Build docs website
        run: make build-docs-website
      - name: Deploy all docs
        uses: peaceiris/actions-gh-pages@v3
        with:
          github_token: ${{ secrets.GITHUB_TOKEN }}
          publish_dir: ./dist
<<<<<<< HEAD
      - name: Install HomeBrew
        run: |
          test -d ~/.linuxbrew && eval "$(~/.linuxbrew/bin/brew shellenv)"
          test -d /home/linuxbrew/.linuxbrew && eval "$(/home/linuxbrew/.linuxbrew/bin/brew shellenv)"
          test -r ~/.bash_profile && echo "eval \"\$($(brew --prefix)/bin/brew shellenv)\"" >>~/.bash_profile
          echo "eval \"\$($(brew --prefix)/bin/brew shellenv)\"" >>~/.profile
      - name: Configure and build api docs generator
        run: |
          brew install docfx    
=======
      - name: Configure and build api docs generator
        run: |
          curl -LJO https://github.com/dotnet/docfx/releases/download/v2.56.7/docfx.zip 
          unzip docfx.zip -d docfx && rm docfx.zip    
          cd docfx/    
>>>>>>> fde3c608
          docfx apidocs/docfx.json
      - name: Release API docs to latest
        uses: peaceiris/actions-gh-pages@v3
        with:
          github_token: ${{ secrets.GITHUB_TOKEN }}
          publish_dir: ./apidocs/_site
          keep_files: true
          destination_dir: latest/api<|MERGE_RESOLUTION|>--- conflicted
+++ resolved
@@ -28,7 +28,6 @@
         with:
           github_token: ${{ secrets.GITHUB_TOKEN }}
           publish_dir: ./dist
-<<<<<<< HEAD
       - name: Install HomeBrew
         run: |
           test -d ~/.linuxbrew && eval "$(~/.linuxbrew/bin/brew shellenv)"
@@ -37,14 +36,7 @@
           echo "eval \"\$($(brew --prefix)/bin/brew shellenv)\"" >>~/.profile
       - name: Configure and build api docs generator
         run: |
-          brew install docfx    
-=======
-      - name: Configure and build api docs generator
-        run: |
-          curl -LJO https://github.com/dotnet/docfx/releases/download/v2.56.7/docfx.zip 
-          unzip docfx.zip -d docfx && rm docfx.zip    
-          cd docfx/    
->>>>>>> fde3c608
+          brew install docfx  
           docfx apidocs/docfx.json
       - name: Release API docs to latest
         uses: peaceiris/actions-gh-pages@v3
