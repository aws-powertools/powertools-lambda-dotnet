--- conflicted
+++ resolved
@@ -32,14 +32,9 @@
       - name: Test & Code Coverage
         run: dotnet test --collect:"XPlat Code Coverage" --results-directory ./codecov --verbosity normal
       - name: Codecov
-<<<<<<< HEAD
-        uses: codecov/codecov-action@81cd2dc8148241f03f5839d295e000b8f761e378 # 3.1.0
-        continue-on-error: true # prevent build fail when codecov service is down (very frequent)
-=======
         uses: codecov/codecov-action@5ecb98a3c6b747ed38dc09f787459979aebb39be # 4.3.1
         env:
           CODECOV_TOKEN: ${{ secrets.CODECOV_TOKEN }}
->>>>>>> 5bc87a0b
         with:
           flags: unittests
           fail_ci_if_error: false
