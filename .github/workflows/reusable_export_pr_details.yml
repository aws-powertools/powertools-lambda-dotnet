name: Export previously recorded PR

on:
  workflow_call:
    inputs:
      record_pr_workflow_id:
        description: "Record PR workflow execution ID to download PR details"
        required: true
        type: number
<<<<<<< HEAD
      workflow_origin: # see https://github.com/aws-powertools/aws-lambda-powertools-python/issues/1349
=======
      workflow_origin: # see https://github.com/aws-powertools/powertools-lambda-python/issues/1349
>>>>>>> 69bde6d1
        description: "Repository full name for runner integrity"
        required: true
        type: string
    secrets:
      token:
        description: "GitHub Actions temporary and scoped token"
        required: true
    # Map the workflow outputs to job outputs
    outputs:
      prNumber:
        description: "PR Number"
        value: ${{ jobs.export_pr_details.outputs.prNumber }}
      prTitle:
        description: "PR Title"
        value: ${{ jobs.export_pr_details.outputs.prTitle }}
      prBody:
        description: "PR Body as string"
        value: ${{ jobs.export_pr_details.outputs.prBody }}
      prAuthor:
        description: "PR author username"
        value: ${{ jobs.export_pr_details.outputs.prAuthor }}
      prAction:
        description: "PR event action"
        value: ${{ jobs.export_pr_details.outputs.prAction }}
      prIsMerged:
        description: "Whether PR is merged"
        value: ${{ jobs.export_pr_details.outputs.prIsMerged }}

jobs:
  export_pr_details:
<<<<<<< HEAD
    # see https://github.com/aws-powertools/aws-lambda-powertools-python/issues/1349
    if: inputs.workflow_origin == 'aws-powertools/lambda-dotnet'
=======
    # see https://github.com/aws-powertools/powertools-lambda-python/issues/1349
    if: inputs.workflow_origin == 'aws-powertools/powertools-lambda-dotnet'
>>>>>>> 69bde6d1
    runs-on: ubuntu-latest
    env:
      FILENAME: pr.txt
    # Map the job outputs to step outputs
    outputs:
      prNumber: ${{ steps.prNumber.outputs.prNumber }}
      prTitle: ${{ steps.prTitle.outputs.prTitle }}
      prBody: ${{ steps.prBody.outputs.prBody }}
      prAuthor: ${{ steps.prAuthor.outputs.prAuthor }}
      prAction: ${{ steps.prAction.outputs.prAction }}
      prIsMerged: ${{ steps.prIsMerged.outputs.prIsMerged }}
    steps:
      - name: Checkout repository # in case caller workflow doesn't checkout thus failing with file not found
        uses: actions/checkout@v3
      - name: "Download previously saved PR"
        uses: actions/github-script@v6
        env:
          WORKFLOW_ID: ${{ inputs.record_pr_workflow_id }}
        # For security, we only download artifacts tied to the successful PR recording workflow
        with:
          github-token: ${{ secrets.token }}
          script: |
            const script = require('.github/scripts/download_pr_artifact.js')
            await script({github, context, core})
      # NodeJS standard library doesn't provide ZIP capabilities; use system `unzip` command instead
      - name: "Unzip PR artifact"
        run: unzip pr.zip
      # NOTE: We need separate steps for each mapped output and respective IDs
      # otherwise the parent caller won't see them regardless on how outputs are set.
      - name: "Export Pull Request Number"
        id: prNumber
        run: echo ::set-output name=prNumber::$(jq -c '.number' ${FILENAME})
      - name: "Export Pull Request Title"
        id: prTitle
        run: echo ::set-output name=prTitle::$(jq -c '.pull_request.title' ${FILENAME})
      - name: "Export Pull Request Body"
        id: prBody
        run: echo ::set-output name=prBody::$(jq -c '.pull_request.body' ${FILENAME})
      - name: "Export Pull Request Author"
        id: prAuthor
        run: echo ::set-output name=prAuthor::$(jq -c '.pull_request.user.login' ${FILENAME})
      - name: "Export Pull Request Action"
        id: prAction
        run: echo ::set-output name=prAction::$(jq -c '.action' ${FILENAME})
      - name: "Export Pull Request Merged status"
        id: prIsMerged
        run: echo ::set-output name=prIsMerged::$(jq -c '.pull_request.merged' ${FILENAME})<|MERGE_RESOLUTION|>--- conflicted
+++ resolved
@@ -7,11 +7,7 @@
         description: "Record PR workflow execution ID to download PR details"
         required: true
         type: number
-<<<<<<< HEAD
-      workflow_origin: # see https://github.com/aws-powertools/aws-lambda-powertools-python/issues/1349
-=======
       workflow_origin: # see https://github.com/aws-powertools/powertools-lambda-python/issues/1349
->>>>>>> 69bde6d1
         description: "Repository full name for runner integrity"
         required: true
         type: string
@@ -42,13 +38,8 @@
 
 jobs:
   export_pr_details:
-<<<<<<< HEAD
-    # see https://github.com/aws-powertools/aws-lambda-powertools-python/issues/1349
-    if: inputs.workflow_origin == 'aws-powertools/lambda-dotnet'
-=======
     # see https://github.com/aws-powertools/powertools-lambda-python/issues/1349
     if: inputs.workflow_origin == 'aws-powertools/powertools-lambda-dotnet'
->>>>>>> 69bde6d1
     runs-on: ubuntu-latest
     env:
       FILENAME: pr.txt
