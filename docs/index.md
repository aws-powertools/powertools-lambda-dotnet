--- conflicted
+++ resolved
@@ -5,11 +5,7 @@
 
 # AWS Lambda Powertools for .NET
 
-<<<<<<< HEAD
-AWS Lambda Powertools for .NET (which from here will be referred as Powertools) is a suite of utilities for [AWS Lambda](https://aws.amazon.com/lambda/) functions to ease adopting best practices such as tracing, structured logging, custom metrics, and more. Please note, Powertools is **optimised for .NET 6 only**.
-=======
 AWS Lambda Powertools for .NET (which from here will be referred as Powertools) is a suite of utilities for [AWS Lambda](https://aws.amazon.com/lambda/) functions to ease adopting best practices such as tracing, structured logging, custom metrics, and more. Please note, Powertools is **optimized for .NET 6 only**.
->>>>>>> 7f296805
 
 The GitHub repository for this project can be found [here](https://github.com/awslabs/aws-lambda-powertools-dotnet).
 
@@ -34,11 +30,7 @@
 
 ## Install
 
-<<<<<<< HEAD
-Powertools are available as Nuget packages. You can install the packages from NuGet gallery or from Visual Studio editor. Search `AWS.Lambda.Powertools*` to see various utilities available.
-=======
 Powertools are available as NuGet packages. You can install the packages from NuGet gallery or from Visual Studio editor. Search `AWS.Lambda.Powertools*` to see various utilities available.
->>>>>>> 7f296805
 
 * [AWS.Lambda.Powertools.Tracing](https://www.nuget.org/packages?q=AWS.Lambda.Powertools.Tracing):
 
