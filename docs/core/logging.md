--- conflicted
+++ resolved
@@ -3,11 +3,7 @@
 description: Core utility
 ---
 
-<<<<<<< HEAD
-The logging utility provides a Lambda optimised logger with output structured as JSON.
-=======
 The logging utility provides a Lambda optimized logger with output structured as JSON.
->>>>>>> 7f296805
 
 ## Key features
 
